"""
Main engine for PyTorch
"""

from __future__ import annotations
from functools import partial
from typing import Optional, Callable, Dict, Tuple
from contextlib import nullcontext

import gc
import os
import time
import torch
import torch.utils.data.datapipes as dp
from torch import autocast, Tensor
from torch.cuda import amp
from torch.utils.data import DataLoader
from random import random
import math

from returnn.config import Config
from returnn.log import log
from returnn.engine.base import EngineBase
from returnn.datasets.basic import Dataset
from returnn.util import NumbersDict
from .updater import Updater
from .data import pipeline as data_pipeline
from .data import returnn_dataset_wrapper
from .context import get_run_ctx, init_load_run_ctx, init_train_step_run_ctx, init_forward_step_run_ctx, RunCtx, Loss


class Engine(EngineBase):
    """
    PyTorch engine
    """

    FILE_POSTFIX = ".pt"

    def __init__(self, config: Config):
        """
        :param config:
        """
        super(Engine, self).__init__(config=config)
        self.model_filename = self.config.value("model", None)
        self._mp_manager = torch.multiprocessing.Manager()
        self._epoch_mp_shared = self._mp_manager.Value("i", 0)
        self._train_dataloader = None  # type: Optional[DataLoader]
        self._forward_dataloader = None  # type: Optional[DataLoader]
        self._eval_dataloaders = {}  # type: Dict[str, DataLoader]

        self._start_epoch = None  # type: Optional[int]
        self._final_epoch = None  # type: Optional[int]
        self._model = None  # type: Optional[torch.nn.Module]
        self._train_step = 0
        self._train_step_func = None  # type: Optional[Callable]
        self._forward_step_func = None  # type: Optional[Callable]
        self._save_model_epoch_interval = 1
        self._updater = None  # type: Optional[Updater]

        device = config.typed_value("device")
        if device == "gpu":
            print("Use of deprecated keyword 'gpu' to set device. Using 'cuda' instead.", file=log.v1)
            device = "cuda"

        self._device = device
        if self._device == "cuda":
            assert (
                torch.cuda.is_available() and torch.cuda.device_count() > 0
            ), f"Config requests GPU, but CUDA is not available or there are no visilbe devices.\nCUDA available: {torch.cuda.is_available()}\nVisible CUDA devices: {torch.cuda.device_count()}"
        print(f"Using device {self._device}", file=log.v3)

        self._amp_dtype = None  # type: Optional[torch.dtype]

    def init_train(
        self,
        train_data: Optional[Dataset] = None,
        dev_data: Optional[Dataset] = None,
    ):
        """
        :param train_data: Used when initializing from existing Datasets
        :param dev_data: Used when initializing from existing Datasets
        """
        super().init_train(train_data=train_data, dev_data=dev_data)

        self._train_dataloader = self._create_data_loader(self.train_dataset)
        for dataset_name, dataset in self.eval_datasets.items():
            self._eval_dataloaders[dataset_name] = self._create_data_loader(dataset)

        self._start_epoch, filename = self.get_epoch_model(self.config)

        if self._start_epoch is not None:
            self._start_epoch += 1
        else:
            self._start_epoch = 1

        self._final_epoch = self.config_get_final_epoch(self.config)

        self._load_model(epoch=self._start_epoch, filename=filename)

        self._save_model_epoch_interval = self.config.int("save_interval", 1)

        self._updater = Updater(
            config=self.config, network=self._model, device=self._device, initial_learning_rate=self.learning_rate
        )
        self._updater.create_optimizer()

        if self._start_epoch > 1:
            self._load_optimizer(self._start_epoch, filename=filename + ".opt.pt")

        self._train_step_func = self.config.typed_value("train_step")
        assert self._train_step_func, "train_step not defined"

        amp_options = self.config.typed_value("torch_amp_options")
        if amp_options is not None:
            assert isinstance(amp_options, dict)
            amp_dtype_str = amp_options.get("dtype")
            assert amp_dtype_str in ["float16", "bfloat16"]
            self._amp_dtype = getattr(torch, amp_dtype_str)
            self._updater.create_grad_scaler()

    def init_forward(
        self,
        forward_data: Optional[Dataset] = None,
    ):
        """
        :param forward_data:
        """
        super().init_forward(forward_data=forward_data)
        self._forward_dataloader = self._create_data_loader(self.forward_dataset)

        _, filename = self.get_epoch_model(self.config)

        # for now assume we only do forward within one epoch setting
        self._final_epoch = self._start_epoch

        self._load_model(epoch=None, filename=filename)

        self._forward_step_func = self.config.typed_value("forward_step")
        assert self._forward_step_func, "forward_step not defined"

    def train(self):
        """
        Main training loop.
        """

        print("Starting training at epoch {}.".format(self._start_epoch), file=log.v3)
        assert self._model is not None, "Model not initialized, call init_train_from_config()."

        self.epoch = self._start_epoch
        self._epoch_mp_shared.value = self.epoch
        while self.epoch <= self._final_epoch:
            self.init_train_epoch()
            self.train_epoch()

            self.epoch += 1
            self._epoch_mp_shared.value = self.epoch

        print("Finished training at epoch {}.".format(self.epoch), file=log.v3)

    def init_train_epoch(self):
        """
        init train (sub)epoch. LR etc
        """
        self.learning_rate = self.learning_rate_control.get_learning_rate_for_epoch(self.epoch)

        # Update learning rate
        self._updater.set_learning_rate(self.learning_rate)

    def train_epoch(self):
        """
        train one (sub)epoch
        """
        print("start", self.get_epoch_str(), "with learning rate", self.learning_rate, "...", file=log.v4)
        epoch_start_time = time.time()

        self._model.train()
        init_train_step_run_ctx(device=self._device, engine=self, epoch=self.epoch)

        accumulated_losses_dict = NumbersDict()
        accumulated_inv_norm_dict = NumbersDict()
        step_idx = 0
        for data in self._train_dataloader:
            step_time_start = time.time()

            run_ctx = get_run_ctx()
            run_ctx.init_step(self._train_step)

            total_loss, ctx_losses_dict = self.run_train_step(data, run_ctx)

            losses_dict = NumbersDict(
                {name: float(loss.loss.detach().cpu().numpy()) for name, loss in ctx_losses_dict.items()}
            )
            inv_norm_dict = NumbersDict(
                {
                    # in case we have no inv norm factor we use 1 to normalize via the step count
                    name: float(loss.inv_norm_factor.detach().cpu().numpy()) if loss.inv_norm_factor is not None else 1
                    for name, loss in ctx_losses_dict.items()
                }
            )

            if self.config.bool("stop_on_nonfinite_train_score", True):
                self._check_nonfinite_train_score(losses_dict, accumulated_losses_dict)

            accumulated_losses_dict += losses_dict
            accumulated_inv_norm_dict += inv_norm_dict
            self.print_step_info(
                f"train epoch {self.epoch}",
                step_idx,
                step_start_time=step_time_start,
                total_loss=float(total_loss.detach().cpu().numpy()),
                loss_dict=losses_dict / inv_norm_dict,
            )
            step_idx += 1
            self._train_step += 1

        print("Trained %i steps, took %.3fs" % (step_idx, time.time() - epoch_start_time))

        accumulated_losses_dict = accumulated_losses_dict / accumulated_inv_norm_dict
        self.learning_rate_control.set_epoch_error(self.epoch, dict(accumulated_losses_dict))
        self.learning_rate_control.save()

        if self.epoch % self._save_model_epoch_interval == 0 or self.epoch == self._final_epoch:
            self.save_model()
            self._save_optimizer()

        self.eval_model()
        self.cleanup_old_models(ask_for_confirmation=False)

    def eval_model(self):
        """
        Runs model on all eval datasets and calculates the loss.
        """
        self._model.eval()
        init_train_step_run_ctx(device=self._device, engine=self, epoch=self.epoch)

        for dataset_name, dataset in self.eval_datasets.items():
            dataset_start_time = time.time()
            print(f"Evaluating dataset {dataset_name!r}'", file=log.v3)

            data_loader = self._eval_dataloaders[dataset_name]

            accumulated_losses_dict = NumbersDict()
            accumulated_inv_norm_dict = NumbersDict()
            step_idx = 0

            with torch.no_grad():
                for data in data_loader:
                    step_time_start = time.time()
                    run_ctx = get_run_ctx()
                    run_ctx.init_step(self._train_step)

                    total_loss, ctx_losses_dict = self.run_eval_step(data, run_ctx)

                    losses_dict = NumbersDict(
                        {name: float(loss.loss.detach().cpu().numpy()) for name, loss in ctx_losses_dict.items()}
                    )
                    inv_norm_dict = NumbersDict(
                        {
                            # in case we have no inv norm factor we use 1 to normalize via the step count
                            name: float(loss.inv_norm_factor.detach().cpu().numpy())
                            if loss.inv_norm_factor is not None
                            else 1
                            for name, loss in ctx_losses_dict.items()
                        }
                    )
                    accumulated_losses_dict += losses_dict
                    accumulated_inv_norm_dict += inv_norm_dict
                    self.print_step_info(
                        f"eval {dataset_name} epoch {self.epoch}",
                        step_idx,
                        step_start_time=step_time_start,
                        total_loss=float(total_loss.detach().cpu().numpy()),
                        loss_dict=losses_dict / inv_norm_dict,
                    )
                    step_idx += 1

            assert step_idx > 0, "No data in dataset '{}'.".format(dataset_name)
            accumulated_losses_dict = accumulated_losses_dict / accumulated_inv_norm_dict

            self.learning_rate_control.set_epoch_error(
                self.epoch, {f"{dataset_name}_loss_{k}": v for k, v in accumulated_losses_dict.items()}
            )
            self.learning_rate_control.save()

            print(
                "Finished evaluating {} in {:.3}s".format(dataset_name, time.time() - dataset_start_time),
                file=log.v3,
            )

    def forward(self):
        """
        Runs the model
        """
        self._model.eval()
        self.epoch = self._start_epoch
        init_forward_step_run_ctx(device=self._device, engine=self, epoch=self.epoch)

        if forward_init_hook := self.config.typed_value("forward_init_hook", None):
            assert callable(forward_init_hook)
            forward_init_hook(get_run_ctx(), **{"__random_arg_%i" % int(random() * 100): None})

        dataset_start_time = time.time()
        print(f"Start Forwarding", file=log.v3)

        data_loader = self._forward_dataloader
        step_idx = 0

        with torch.no_grad():
            for data in data_loader:
                step_time_start = time.time()
                run_ctx = get_run_ctx()
                run_ctx.init_step(self._train_step)

                self.run_forward_step(data, run_ctx)

                self.print_step_info(
                    f"forward epoch {self.epoch}",
                    step_idx,
                    step_start_time=step_time_start,
                )
                step_idx += 1

        assert step_idx > 0, "No data in forward dataset"

        if forward_finish_hook := self.config.typed_value("forward_finish_hook", None):
            assert callable(forward_finish_hook)
            forward_finish_hook(get_run_ctx(), **{"__random_arg_%i" % int(random() * 100): None})
        print(
            "Finished forwarding in {:.3}s".format(time.time() - dataset_start_time),
            file=log.v3,
        )

    def _create_data_loader(self, dataset: Dataset) -> DataLoader:
        """
        :param dataset: RETURNN dataset
        :return: PyTorch data loader created from given RETURNN dataset
        """
        # Make sure that _dataset_reset does not keep a ref to `self`,
        # otherwise it would trigger to pickle `self` and all its members.
        dataset_reset = returnn_dataset_wrapper.ReturnnDatasetResetMpSharedEpochCallback(
            dataset=dataset, epoch_mp_shared=self._epoch_mp_shared
        )

        wrapped_dataset = returnn_dataset_wrapper.ReturnnDatasetIterDataPipe(dataset, reset_callback=dataset_reset)
        min_seq_length = self.config.typed_value("min_seq_length", None)  # type: Union[int,Dict[str,int],NumbersDict]
        max_seq_length = self.config.typed_value("max_seq_length", None)  # type: Union[int,Dict[str,int],NumbersDict]
        if (min_seq_length is not None) or (max_seq_length is not None):
            wrapped_dataset = data_pipeline.LenFilterDataPipe(
                wrapped_dataset, min_seq_length=min_seq_length, max_seq_length=max_seq_length
            )
        chunking = self.config.typed_value("chunking", None)
        min_chunk_size = self.config.typed_value("min_chunk_size", 0)
        if chunking:
            wrapped_dataset = data_pipeline.ChunkingIterDataPipe(
                wrapped_dataset, chunking, min_chunk_size=min_chunk_size
            )

        batch_size = self.config.typed_value("batch_size", 1)
        max_seqs = self.config.int("max_seqs", -1)
        batch_drop_last = self.config.bool("batch_drop_last", False)
        batches_dataset = data_pipeline.BatchingIterDataPipe(
            wrapped_dataset, batch_size=batch_size, max_seqs=max_seqs, drop_last=batch_drop_last
        )
        batches_dataset = dp.iter.Collator(
            batches_dataset, collate_fn=partial(data_pipeline.collate_batch, device=self._device)
        )

        return DataLoader(
            dataset=batches_dataset,
            batch_size=None,
            num_workers=1,
            multiprocessing_context="spawn",
            persistent_workers=True,
        )

    def run_train_step(self, data: dict[str, torch.Tensor], run_ctx: RunCtx) -> Tuple[Tensor, Dict[str, Loss]]:
        """
        :param data: model inputs for the step
        :param run_ctx: the current run ctx object
        :return: total loss (weighted sum) calculated for the step, and individual losses as a name -> value mapping
        """
        assert isinstance(data, dict) and data
        sentinel_kw = {"__fwd_compatible_random_arg_%i" % int(random() * 100): None}
        with autocast(device_type=self._device, dtype=self._amp_dtype) if self._amp_dtype else nullcontext():
            self._train_step_func(model=self._model, data=data, run_ctx=run_ctx, **sentinel_kw)

        losses_dict = run_ctx.losses
        total_loss = run_ctx.total_loss()

        self._updater.step(total_loss)

        return total_loss, losses_dict

    def run_eval_step(self, data: dict[str, torch.Tensor], run_ctx: RunCtx) -> Tuple[Tensor, Dict[str, Loss]]:
        """
        :param data: model inputs for the step
        :param run_ctx: the current run ctx object
        :return: total loss (weighted sum) calculated for the step, and individual losses as a name -> value mapping
        """
        assert isinstance(data, dict) and data
        sentinel_kw = {"__fwd_compatible_random_arg_%i" % int(random() * 100): None}
        # currently we only support the _train_step_func,
        # this can be an optional _eval_step_func later on
        with autocast(device_type=self._device, dtype=self._amp_dtype) if self._amp_dtype else nullcontext():
            self._train_step_func(model=self._model, data=data, run_ctx=run_ctx, **sentinel_kw)

        losses_dict = run_ctx.losses
        total_loss = run_ctx.total_loss()

        return total_loss, losses_dict

    def run_forward_step(self, data: dict[str, torch.Tensor], run_ctx: RunCtx):
        """
        :param data: model inputs for the step
        :param run_ctx: the current run ctx object
        """
        assert isinstance(data, dict) and data
        sentinel_kw = {"__fwd_compatible_random_arg_%i" % int(random() * 100): None}
        # currently we only support the _train_step_func,
        # this can be an optional _eval_step_func later on
        with autocast(device_type=self._device, dtype=self._amp_dtype) if self._amp_dtype else nullcontext():
            self._forward_step_func(model=self._model, data=data, run_ctx=run_ctx, **sentinel_kw)

<<<<<<< HEAD
    def _load_model(self, *, epoch: int, filename: Optional[str]):
=======
    def _load_model(self, *, epoch: Optional[int], filename: Optional[str] = None):
>>>>>>> 6fab01dd
        """
        Sets self._model to a torch.nn.Module.

        In case of running on CPU we move all objects to the CPU,
        otherwise we keep the original assignment.

        :param epoch: e.g. via BaseEngine.get_epoch_model()
        :param filename: Filename of checkpoint that needs to be loaded to initiliaze the parameters, e.g. coming from BaseEngine.get_epoch_model()
        """
        checkpoint_state = None
        if filename is not None:
            print("Load model %s" % (filename,), file=log.v4)
            checkpoint_state = torch.load(
                filename + self.get_file_postfix(),
                map_location=self._device,
            )
<<<<<<< HEAD

            if epoch is None:
                step = checkpoint_state["step"]
                epoch = checkpoint_state["epoch"]
            else:
                step = 0
=======
            step = checkpoint_state["step"]
            self._start_epoch = self._final_epoch = checkpoint_state["epoch"]
            if epoch is None:
                epoch = self._start_epoch
            else:
                assert epoch == self._start_epoch
        elif epoch is not None and epoch > 1:
            filename = self.get_epoch_model_filename(epoch=epoch - 1) + ".pt"
            print("Load model %s" % (filename,), file=log.v4)
            checkpoint_state = torch.load(filename, map_location=self._device)
            assert checkpoint_state["epoch"] == epoch - 1
            step = checkpoint_state["step"]
>>>>>>> 6fab01dd
        else:
            step = 0
            # TODO: the epoch handling might still be inconsistent
            epoch = 1
        self._train_step = step

        random_seed = self.config.int("random_seed", 42)
        random_seed = (epoch * 193939 + step * 19937 + random_seed * 27644437 + 479001599) % (2**31)
        torch.manual_seed(random_seed)

        init_load_run_ctx(device=self._device, engine=self, epoch=epoch)

        get_model_func = self.config.typed_value("get_model")
        assert get_model_func, "get_model not defined"
        sentinel_kw = {"__fwd_compatible_random_arg_%i" % int(random() * 100): None}
        self._model = get_model_func(epoch=epoch, step=step, **sentinel_kw)
        assert isinstance(self._model, torch.nn.Module)
        print("Model:", self._model, file=log.v4)
        params = sum([parameter.data.size().numel() for parameter in self._model.parameters()])
        print(f"Total number of parameters: {params}", file=log.v4)

        if checkpoint_state is not None:
            self._model.load_state_dict(checkpoint_state["model"])

        preload_from_files = self.config.typed_value("preload_from_files", {})
        if preload_from_files:
            # see `preload_from_files` in tf engine and `returnn.tf.network.CustomCheckpointLoader`
            is_training = self.config.value("task", "train") == "train"
            is_first_train_epoch = epoch == 1 and (
                is_training or self.config.value("task", "train") == "initialize_model"
            )
            # We use the reversed sorted order here to achieve consistent behavior with the TF engine.
            # There, the keys are used in sorted order but if a variable is loaded,
            # it will not be considered anymore afterwards.
            # So the first occurrence is used.
            # Here, we overwrite variables even if they have been loaded before.
            # In order to get consistent behavior, we use the reversed order.
            for preload_key, opts in reversed(sorted(preload_from_files.items())):
                assert isinstance(opts, dict) and "filename" in opts
                if opts.get("init_for_train", False):
                    if not is_first_train_epoch:
                        continue
                else:  # default: init for recog
                    if is_training:
                        continue
                print(f"Pre-load weights for key '{preload_key}' from {opts['filename']}", file=log.v3)
                preload_model_state = torch.load(opts["filename"])
                if opts.get("checkpoint_key", "model") is not None:
                    # This can be used if an external checkpoint saves a checkpoint a different structure that just the
                    # model state dict. E.g., if a checkpoint is created using
                    # `torch.save({"model": model.state_dict(), "optimizer": optimizer.state)_dict(), ...})`
                    # we can set checkpoint_key = "model" to load the model.
                    # Currently, this only supports single level dicts, but it could be extended if needed.
                    preload_model_state = preload_model_state[opts.get("checkpoint_key", "model")]
                if opts.get("prefix", ""):
                    # Only params with this prefix should be loaded.
                    # They are expected to be in the checkpoint without this prefix.
                    # By adding the prefix to all params,
                    # we make sure that only params matching this condition are loaded.
                    # This is in line with the behavior of the TF engine.
                    preload_model_state = {opts["prefix"] + key: value for key, value in preload_model_state.items()}
                ignore_params = opts.get("ignore_params", [])
                ignore_params_prefixes = opts.get("ignore_params_prefixes", [])
                for key in list(preload_model_state.keys()):
                    if key in ignore_params or any(
                        [key.startswith(ignore_key) for ignore_key in ignore_params_prefixes]
                    ):
                        print(f"Ignoring variable {key}", file=log.v3)
                        preload_model_state.pop(key)
                for new_name, name_in_checkpoint in opts.get("var_name_mapping", {}).items():
                    preload_model_state[new_name] = preload_model_state.pop(name_in_checkpoint)
                missing_keys, _ = self._model.load_state_dict(preload_model_state, strict=False)
                if missing_keys and not opts.get("ignore_missing", False):
                    prefix_keys = [key for key in self._model.state_dict() if key.startswith(opts.get("prefix", ""))]
                    missing_prefix_keys = set(prefix_keys).intersection(set(missing_keys))
                    assert not missing_prefix_keys, f"Missing keys and ignore_missing=False: {missing_prefix_keys}"
                print(f"Missing keys: {missing_keys}", file=log.v4)

        # https://github.com/rwth-i6/returnn/issues/1345
        del checkpoint_state
        gc.collect()
        self._model.to(self._device)

    def save_model(self):
        """
        Saves the state of self._model to file.
        """
        filename = self.get_epoch_model_filename() + ".pt"
        directory = os.path.dirname(filename)
        if not os.path.exists(directory):
            os.makedirs(directory, exist_ok=True)

        print("Save model under %s" % (filename,), file=log.v4)
        torch.save({"model": self._model.state_dict(), "epoch": self.epoch, "step": self._train_step}, filename)

    def _load_optimizer(self, epoch, filename=None):
        """
        Loads a torch.optim.Optimizer from disk and uses it as the optimizer.
        This function is a wrapper to Updater.load_optimizer().

        :param int epoch: Epoch from which to load the optimizer state.
        :param filename (Optional): Filename of optimizer state
        """
        if filename is None:
            filename = self.get_epoch_model_filename(epoch=epoch - 1) + ".opt.pt"

        if os.path.isfile(filename):
            self._updater.load_optimizer(filename)
        elif self.config.bool("allow_missing_optimizer_checkpoint", False):
            print(
                "Warning: No optimizer state for the given checkpoint could be loaded. Continuing training with a fresh optimizer...",
                file=log.v4,
            )
        else:
            raise Exception(f"Optimizer file {filename} not found and allow_missing_optimizer_checkpoint is False")

    def _save_optimizer(self):
        """
        Saves the optimizer state to a file.
        This function is a wrapper to Updater.save_optimizer().
        """
        filename = self.get_epoch_model_filename() + ".opt.pt"
        directory = os.path.dirname(filename)
        if directory and not os.path.exists(directory):
            os.makedirs(directory, exist_ok=True)

        self._updater.save_optimizer(filename)

        # keep only the last two optimizer states (two in case one file gets corrupted)
        clean_epoch = self.epoch - 2
        if clean_epoch > 0:
            filename = self.get_epoch_model_filename(epoch=clean_epoch) + ".opt.pt"
            if os.path.isfile(filename):
                os.unlink(filename)

    def _check_nonfinite_train_score(self, scores: Dict, accumulated_scores: Dict = None):
        """
        Checks if the score dictionary contains any nan or inf values
        :param scores: Dict containing score values
        :param accumulated_scores (optional): Dict containing accumulated score values. Defaults to None
        :raises Exception if nan or inf value is found.
        """
        if any((math.isnan(v) or math.isinf(v)) for v in scores.values()):
            print("Model seems broken, got inf or nan loss.", file=log.v1)
            if accumulated_scores is not None:
                print(f"Accumulated losses: {accumulated_scores}", file=log.v1)
            print(f"Step losses: {scores}", file=log.v1)
            raise Exception(f"Inf/nan loss in epoch {self.epoch}, step {self._train_step}.")

    @staticmethod
    def delete_model(filename):
        """
        :param str filename:
        :return: accumulated file-size in bytes of deleted files
        :rtype: int
        """
        count_bytes = 0
        fn = filename + ".pt"
        assert os.path.exists(fn)
        count_bytes += os.stat(fn).st_size
        os.remove(fn)
        assert count_bytes > 0
        return count_bytes

    def print_step_info(
        self,
        report_prefix: str,
        step: int,
        step_start_time: float,
        total_loss: Optional[float] = None,
        loss_dict: Optional[NumbersDict] = None,
    ):
        """

        :param report_prefix:
        :param step:
        :param step_start_time:
        :param total_loss:
        :param loss_dict:
        """
        if log.verbose[5]:

            info = [report_prefix, "step:%i" % step, "step time: %.3f" % (time.time() - step_start_time)]
            if hasattr(self, "time_since_last_step"):
                info += ["total time: %.3f" % (time.time() - self.time_since_last_step)]
            if self._device == "cuda":
                t = torch.cuda.get_device_properties(0).total_memory / (1024**3)
                r = torch.cuda.max_memory_reserved(0) / (1024**3)
                a = torch.cuda.max_memory_allocated(0) / (1024**3)
                info += ["GMEM: %.1f/%.1f/%.1f" % (a, r, t)]
            if total_loss is not None:
                info += ["total (grad) loss: %f" % total_loss]
            if loss_dict is not None:
                info += [self.format_loss_dict(loss_dict)]
            info = ", ".join(filter(None, info))
            print(info, file=log.v5)
            self.time_since_last_step = time.time()

    @staticmethod
    def format_loss_dict(loss_dict: NumbersDict):
        """
        :param loss_dict: the loss dict from train/eval
        """
        return ", ".join(["%s: %.5f" % (k, v) for k, v in sorted(loss_dict.items())])<|MERGE_RESOLUTION|>--- conflicted
+++ resolved
@@ -421,11 +421,7 @@
         with autocast(device_type=self._device, dtype=self._amp_dtype) if self._amp_dtype else nullcontext():
             self._forward_step_func(model=self._model, data=data, run_ctx=run_ctx, **sentinel_kw)
 
-<<<<<<< HEAD
-    def _load_model(self, *, epoch: int, filename: Optional[str]):
-=======
     def _load_model(self, *, epoch: Optional[int], filename: Optional[str] = None):
->>>>>>> 6fab01dd
         """
         Sets self._model to a torch.nn.Module.
 
@@ -442,27 +438,13 @@
                 filename + self.get_file_postfix(),
                 map_location=self._device,
             )
-<<<<<<< HEAD
 
             if epoch is None:
                 step = checkpoint_state["step"]
                 epoch = checkpoint_state["epoch"]
             else:
                 step = 0
-=======
-            step = checkpoint_state["step"]
-            self._start_epoch = self._final_epoch = checkpoint_state["epoch"]
-            if epoch is None:
-                epoch = self._start_epoch
-            else:
-                assert epoch == self._start_epoch
-        elif epoch is not None and epoch > 1:
-            filename = self.get_epoch_model_filename(epoch=epoch - 1) + ".pt"
-            print("Load model %s" % (filename,), file=log.v4)
-            checkpoint_state = torch.load(filename, map_location=self._device)
-            assert checkpoint_state["epoch"] == epoch - 1
-            step = checkpoint_state["step"]
->>>>>>> 6fab01dd
+                
         else:
             step = 0
             # TODO: the epoch handling might still be inconsistent
