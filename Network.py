#! /usr/bin/python2.7

import json
import inspect
import numpy

import theano.tensor as T
import h5py

from NetworkDescription import LayerNetworkDescription
<<<<<<< HEAD
from NetworkHiddenLayer import ForwardLayer
from NetworkLayer import Layer, SourceLayer
from NetworkLstmLayer import *
=======
from NetworkBaseLayer import Layer, SourceLayer
from NetworkLayer import get_layer_class
from NetworkLstmLayer import LstmLayer
>>>>>>> 5c3596c8
from NetworkOutputLayer import FramewiseOutputLayer, SequenceOutputLayer, LstmOutputLayer
from Log import log


<<<<<<< HEAD
LayerClasses = {
  'forward': ForwardLayer,  # used in crnn.config format
  'hidden': ForwardLayer,  # used in JSON format
  'recurrent': RecurrentLayer,
  'lstm': LstmLayer,
  'gru': GRULayer,
  'sru': SRULayer,
  'sra': SRALayer,
  'lstm_opt': OptimizedLstmLayer,
}


def get_layer_class(name):
  """
  :type name: str
  :rtype: type(NetworkHiddenLayer.HiddenLayer)
  """
  if name in LayerClasses:
    return LayerClasses[name]
  assert False, "invalid layer type: " + name
=======
>>>>>>> 5c3596c8


class LayerNetwork(object):
  def __init__(self, n_in, n_out, mask="unity"):
    """
    :param int n_in: input dim of the network
    :param int n_out: output dim of the network
    :param str mask: e.g. "unity"
    """
    self.x = T.tensor3('x'); """ :type: theano.Variable """
    self.y = {} #T.ivector('y'); """ :type: theano.Variable """
    self.l = T.ivector('l'); """ :type: theano.Variable """
    self.c = {} #T.imatrix('c'); """ :type: theano.Variable """
    self.i = T.bmatrix('i'); """ :type: theano.Variable """
    self.j = T.bmatrix('j'); """ :type: theano.Variable """
    self.constraints = T.constant(0)
    Layer.initialize_rng()
    self.n_in = n_in
    self.n_out = n_out
    self.mask = mask
    self.hidden = {}; """ :type: dict[str,ForwardLayer|RecurrentLayer] """
    self.train_params_vars = []; """ :type: list[theano.compile.sharedvalue.SharedVariable] """
    self.description = None; """ :type: LayerNetworkDescription | None """
    self.train_param_args = None; """ :type: dict[str] """
    self.objective = {}
    self.output = {}
    self.cost = {}
    self.errors = {}

  @classmethod
  def from_config_topology(cls, config, mask="unity", train_flag = False):
    """
    :type config: Config.Config
    :param str mask: e.g. "unity" or "dropout"
    :rtype: LayerNetwork
    """
    if config.network_topology_json is not None:
      num_inputs, num_outputs = LayerNetworkDescription.num_inputs_outputs_from_config(config)
      return cls.from_json(config.network_topology_json, num_inputs, num_outputs, mask, config.bool("sparse_input", False), config.value('target', 'classes'), train_flag)

    description = LayerNetworkDescription.from_config(config)
    return cls.from_description(description, mask, train_flag)

  @classmethod
  def from_description(cls, description, mask="unity", train_flag = False):
    """
    :type description: NetworkDescription.LayerNetworkDescription
    :param str mask: e.g. "unity" or "dropout"
    :rtype: LayerNetwork
    """
    network = cls(description.num_inputs, description.num_outputs, mask)
    network.initialize(description)
    return network

  @classmethod
  def from_json(cls, json_content, n_in, n_out, mask=None, sparse_input = False, target = 'classes', train_flag = False):
    """
    :type json_content: str
    :type n_in: int
    :type n_out: int
    :type mask: str
    :rtype: LayerNetwork
    """
    network = cls(n_in, n_out, mask)
    if mask is None: mask = "none"
    try:
      topology = json.loads(json_content)
    except ValueError:
      print >> log.v4, "----- BEGIN JSON CONTENT -----"
      print >> log.v4, json_content
      print >> log.v4, "------ END JSON CONTENT ------"
      assert False, "invalid json content"
    if hasattr(LstmLayer, 'sharpgates'):
      del LstmLayer.sharpgates
    network.L1 = T.constant(0)
    network.L2 = T.constant(0)
    network.recurrent = False
    def traverse(content, layer_name, network):
      source = []
      obj = content[layer_name].copy()
      act = obj.pop('activation', 'logistic')
      cl = obj.pop('class', None)

      if not 'from' in obj:
        source = [SourceLayer(network.n_in, network.x, sparse = sparse_input, name = 'data')]
      else:
        for prev in obj['from']:
          if prev == 'data':
            source.append(SourceLayer(network.n_in, network.x, sparse = sparse_input, name = 'data'))
          elif prev != "null":
            if not network.hidden.has_key(prev) and not network.output.has_key(prev):
              traverse(content, prev, network)
            source.append(network.hidden[prev] if prev in network.hidden else network.output[prev])
      if 'encoder' in obj:
        encoder = []
        for prev in obj['encoder']:
          if not network.hidden.has_key(prev) and not network.output.has_key(prev):
            traverse(content, prev, network)
            encoder.append(network.hidden[prev] if prev in network.hidden else network.output[prev])
        obj['encoder'] = encoder
      obj.pop('from', None)
      params = { 'sources': source, 'dropout' : 0.0, 'name' : layer_name, 'mask' : mask, "train_flag": train_flag }
      params.update(obj)
      if cl == 'softmax':
        if not 'target' in params:
          params['target'] = target
        network.make_classifier(**params)
      else:
        layer_class = get_layer_class(cl)
        params.update({'activation': act, 'name': layer_name})
        if layer_class.recurrent:
          network.recurrent = True
          params['index'] = network.i
        network.add_layer(layer_class(**params))
    for layer_name in topology:
      if layer_name == 'output' or 'target' in topology[layer_name]:
        traverse(topology, layer_name, network)
    return network

  @classmethod
  def from_hdf_model_topology(cls, model, mask="unity", sparse_input = False, target = 'classes', train_flag = False):
    """
    :type model: h5py.File
    :param str mask: e.g. "unity"
    :rtype: LayerNetwork
    """
    grp = model['training']
    if mask is None: mask = grp.attrs['mask']

    n_out = {}
    try:
      for k in model['n_out'].attrs:
        dim = 1 if not 'dim' in model['n_out'] else model['n_out/dim'].attrs[k]
        n_out[k] = [model['n_out'].attrs[k], 1]
    except:
      n_out = {'classes':[model.attrs['n_out'],1]}
    network = cls(model.attrs['n_in'], n_out, mask)
    network.L1 = T.constant(0)
    network.L2 = T.constant(0)
    network.recurrent = False
    def traverse(model, layer_name, network):
      if 'from' in model[layer_name].attrs and model[layer_name].attrs['from'] != 'data':
        x_in = []
        for s in model[layer_name].attrs['from'].split(','):
          if s == 'data':
            print network.n_in
            x_in.append(SourceLayer(network.n_in, network.x, name = 'data'))
          elif s != "null" and s != "":
            if not network.hidden.has_key(s):
              traverse(model, s, network)
            x_in.append(network.hidden[s])
      else:
        x_in = [ SourceLayer(network.n_in, network.x, sparse = sparse_input, name = 'data') ]
      if 'encoder' in model[layer_name].attrs:
        encoder = []
        for s in model[layer_name].attrs['encoder'].split(','):
          if s != "":
            if not network.hidden.has_key(s):
              traverse(model, s, network)
            encoder.append(network.hidden[s])
      cl = model[layer_name].attrs['class']
      if cl == 'softmax' or cl == "lstm_softmax":
        params = { 'dropout' : 0.0, 'name' : 'output', 'mask' : mask, 'train_flag' : train_flag }
        params.update(model[layer_name].attrs)
        if 'encoder' in model[layer_name].attrs:
          params['encoder'] = encoder #network.hidden[model[layer_name].attrs['encoder']] if model[layer_name].attrs['encoder'] in network.hidden else network.output[model[layer_name].attrs['encoder']]
        if not 'target' in params:
          params['target'] = target
        params['sources'] = x_in
        params.pop('from', None)
        params.pop('class', None)
        network.make_classifier(**params)
      else:
        act = model[layer_name].attrs['activation']
        params = { 'sources': x_in,
                   'n_out': model[layer_name].attrs['n_out'],
                   'activation': act,
                   'dropout': model[layer_name].attrs['dropout'],
                   'name': layer_name,
                   'mask': model[layer_name].attrs['mask'],
                   'train_flag' : train_flag }
        layer_class = get_layer_class(cl)
        if layer_class.recurrent:
          network.recurrent = True
          params['index'] = network.i
          for p in ['truncation', 'projection', 'reverse', 'sharpgates', 'sampling']:
            if p in model[layer_name].attrs:
              params[p] = model[layer_name].attrs[p]
          if 'encoder' in model[layer_name].attrs:
            params['encoder'] = encoder #network.hidden[model[layer_name].attrs['encoder']] if model[layer_name].attrs['encoder'] in network.hidden else network.output[model[layer_name].attrs['encoder']]
        network.add_layer(layer_class(**params))
    for layer_name in model:
      if layer_name == model.attrs['output'] or 'target' in model[layer_name].attrs:
        traverse(model, layer_name, network)
    return network

  def add_layer(self, layer):
    """
    :type layer: NetworkHiddenLayer.HiddenLayer
    """
    assert layer.name
    self.hidden[layer.name] = layer
    self.constraints += layer.make_constraints()

  def make_classifier(self, name, target, **kwargs):
    """
    :param list[NetworkBaseLayer.Layer] sources: source layers
    :param str loss: loss type, "ce", "ctc" etc
    """
    if not "loss" in kwargs: kwargs["loss"] = "ce"
    self.loss = kwargs["loss"]
    if self.loss in ('ctc', 'ce_ctc', 'sprint', 'sprint_smoothed'):
      layer_class = SequenceOutputLayer
    elif self.loss == 'cedec':
      layer_class = LstmOutputLayer
    else:
      layer_class = FramewiseOutputLayer

    if not 'n_symbols' in kwargs and not target in self.y:
      if self.n_out[target][1] == 1:
        self.y[target] = T.ivector('y')
      else:
        self.y[target] = T.imatrix('y')

    if 'n_symbols' in kwargs:
      targets = T.ivector()
      kwargs['n_out'] = kwargs.pop('n_symbols', 0)
    else:
      kwargs['n_out'] = self.n_out[target][0]
      targets = self.c if self.loss == 'ctc' else self.y[target]

    self.output[name] = layer_class(index=self.j, name=name, target=target, y = targets, **kwargs)
    if target != "null":
      self.errors[target] = self.output[name].errors()
      self.declare_train_params()
      cost = self.output[name].cost()
      self.cost[target], self.known_grads = cost[:2]
      if len(cost) > 2:
        self.ctc_priors = cost[2]
        assert self.ctc_priors is not None
      else:
        self.ctc_priors = None
      self.objective[target] = self.cost[target] / self.x.shape[1] + self.constraints + self.output[name].make_constraints() #+ entropy * self.output.entropy()
    #if hasattr(LstmLayer, 'sharpgates'):
      #self.objective += entropy * (LstmLayer.sharpgates ** 2).sum()
    #self.jacobian = T.jacobian(self.output.z, self.x)

  def get_params_vars(self, hidden_layer_selection, with_output):
    """
    :type hidden_layer_selection: list[str]
    :type with_output: bool
    :rtype: list[theano.compile.sharedvalue.SharedVariable]
    :returns list (with well-defined order) of shared variables
    """
    params = []
    """ :type: list[theano.compile.sharedvalue.SharedVariable] """
    for name in sorted(hidden_layer_selection):
      params += self.hidden[name].get_params_vars()
    if with_output:
      for name in self.output:
        params += self.output[name].get_params_vars()
    return params

  def get_all_params_vars(self):
    return self.get_params_vars(**self.get_train_param_args_default())

  def get_train_param_args_default(self):
    """
    :returns default kwargs for self.get_params(), which returns all params with this.
    """
    return {
      "hidden_layer_selection": sorted(self.hidden.keys()),  # Use all.
      "with_output": True
    }

  def declare_train_params(self, **kwargs):
    """
    Kwargs as in self.get_params(), or default values.
    """
    # Set default values, also for None.
    for key, value in self.get_train_param_args_default().items():
      if kwargs.get(key, None) is None:
        kwargs[key] = value
    # Force a unique representation of kwargs.
    kwargs["hidden_layer_selection"] = sorted(kwargs["hidden_layer_selection"])
    self.train_param_args = kwargs
    self.train_params_vars = self.get_params_vars(**kwargs)

  def _make_layer(self, description, info, sources, reverse=False):
    """
    :type description: LayerNetworkDescription
    :type info: dict[str]
    :type sources: list[SourceLayer]
    :type reverse: bool
    :rtype: NetworkHiddenLayer.ForwardLayer | NetworkRecurrentLayer.RecurrentLayer
    """
    params = dict(description.default_layer_info)
    params.update(info)
    params["sources"] = sources
    params["mask"] = self.mask
    layer_class = get_layer_class(params["layer_class"])
    if layer_class.recurrent:
      self.recurrent = True
      params['index'] = self.i
      params['truncation'] = description.truncation
      if self.bidirectional:
        if not reverse:
          params['name'] += "_fw"
        else:
          params['name'] += "_bw"
          params['reverse'] = True
      if 'sharpgates' in inspect.getargspec(layer_class.__init__).args[1:]:
        params['sharpgates'] = description.sharpgates
    layer = layer_class(**params)
    self.add_layer(layer=layer)
    return layer

  def _make_output(self, description, sources):
    """
    :type description: LayerNetworkDescription
    :type sources: list[SourceLayer]
    """
    params = dict(description.default_layer_info)
    params.pop("layer_class", None)  # Makes no sense to use this default.
    params.update(description.output_info)
    params["sources"] = sources
    params["mask"] = self.mask
    self.make_classifier(**params)

  def initialize(self, description):
    """
    :type description: LayerNetworkDescription

    Initializes the network based the description.
    """
    assert description.num_inputs == self.n_in
    #assert description.num_outputs == self.n_out
    assert len(description.hidden_info) > 0
    self.description = description
    n_in = self.n_in
    x_in = self.x
    self.recurrent = False
    self.bidirectional = description.bidirectional
    if hasattr(LstmLayer, 'sharpgates'):
      del LstmLayer.sharpgates
    last_layer = None
    # create forward layers
    for info in description.hidden_info:
      last_layer = self._make_layer(description=description, info=info,
                                    sources=[SourceLayer(n_out=n_in, x_out=x_in, name='')])
      n_in = last_layer.attrs['n_out']
      x_in = last_layer.output
    sources = [last_layer]
    # create backward layers
    assert self.recurrent or not self.bidirectional, "non-recurrent networks can not be bidirectional"
    if self.bidirectional:
      last_layer = None
      n_in = self.n_in
      x_in = self.x
      for info in description.hidden_info:
        last_layer = self._make_layer(description=description, info=info,
                                      sources=[SourceLayer(n_out=n_in, x_out=x_in, name='')],
                                      reverse=True)
        n_in = last_layer.attrs['n_out']
        x_in = last_layer.output
      sources += [last_layer]
    self._make_output(description=description, sources=sources)

  def num_params(self):
    return sum([self.hidden[h].num_params() for h in self.hidden]) + sum([self.output[k].num_params() for k in self.output])

  def get_params_dict(self):
    """
    :rtype: dict[str,dict[str,numpy.ndarray|theano.sandbox.cuda.CudaNdArray]]
    """
    params = { name: self.output[name].get_params_dict() for name in self.output }
    for h in self.hidden:
      params[h] = self.hidden[h].get_params_dict()
    return params

  def set_params_by_dict(self, params):
    """
    :type params: dict[str,dict[str,numpy.ndarray|theano.sandbox.cuda.CudaNdArray]]
    """
    for name in self.output:
      self.output[name].set_params_by_dict(params[name])
    for h in self.hidden:
      self.hidden[h].set_params_by_dict(params[h])

  def save_hdf(self, model, epoch):
    """
    :type model: h5py.File
    :type epoch: int
    """
    grp = model.create_group('training')
    model.attrs['epoch'] = epoch
    model.attrs['output'] = 'output' #self.output.keys
    model.attrs['n_in'] = self.n_in
    out = model.create_group('n_out')
    for k in self.n_out:
      out.attrs[k] = self.n_out[k][0]
    out_dim = out.create_group("dim")
    for k in self.n_out:
      out_dim.attrs[k] = self.n_out[k][1]
    for h in self.hidden:
      self.hidden[h].save(model)
    for k in self.output:
      self.output[k].save(model)

  def to_json(self):
    out = {}
    for name in self.output:
      outattrs = self.output[name].attrs.copy()
      outattrs['from'] = outattrs['from'].split(',')
      out[name] = outattrs
    for h in self.hidden.keys():
      out[h] = self.hidden[h].to_json()
    return str(out)

  def load_hdf(self, model):
    """
    :type model: h5py.File
    :returns last epoch this was trained on
    :rtype: int
    """
    for name in self.hidden:
      if not name in model:
        print >> log.v2, "unable to load layer ", name
      else:
        self.hidden[name].load(model)
    for name in self.output:
      self.output[name].load(model)
    return self.epoch_from_hdf_model(model)

  @classmethod
  def epoch_from_hdf_model(cls, model):
    """
    :type model: h5py.File
    :returns last epoch the model was trained on
    :rtype: int
    """
    epoch = model.attrs['epoch']
    return epoch

  @classmethod
  def epoch_from_hdf_model_filename(cls, model_filename):
    """
    :type model_filename: str
    :returns last epoch the model was trained on
    :rtype: int
    """
    model = h5py.File(model_filename, "r")
    epoch = cls.epoch_from_hdf_model(model)
    model.close()
    return epoch
<|MERGE_RESOLUTION|>--- conflicted
+++ resolved
@@ -8,43 +8,11 @@
 import h5py
 
 from NetworkDescription import LayerNetworkDescription
-<<<<<<< HEAD
-from NetworkHiddenLayer import ForwardLayer
-from NetworkLayer import Layer, SourceLayer
-from NetworkLstmLayer import *
-=======
 from NetworkBaseLayer import Layer, SourceLayer
 from NetworkLayer import get_layer_class
-from NetworkLstmLayer import LstmLayer
->>>>>>> 5c3596c8
+from NetworkLstmLayer import *
 from NetworkOutputLayer import FramewiseOutputLayer, SequenceOutputLayer, LstmOutputLayer
 from Log import log
-
-
-<<<<<<< HEAD
-LayerClasses = {
-  'forward': ForwardLayer,  # used in crnn.config format
-  'hidden': ForwardLayer,  # used in JSON format
-  'recurrent': RecurrentLayer,
-  'lstm': LstmLayer,
-  'gru': GRULayer,
-  'sru': SRULayer,
-  'sra': SRALayer,
-  'lstm_opt': OptimizedLstmLayer,
-}
-
-
-def get_layer_class(name):
-  """
-  :type name: str
-  :rtype: type(NetworkHiddenLayer.HiddenLayer)
-  """
-  if name in LayerClasses:
-    return LayerClasses[name]
-  assert False, "invalid layer type: " + name
-=======
->>>>>>> 5c3596c8
-
 
 class LayerNetwork(object):
   def __init__(self, n_in, n_out, mask="unity"):
