import numpy
import os
from theano import tensor as T
import theano
from BestPathDecoder import BestPathDecodeOp
from CTC import CTCOp
from TwoStateHMMOp import TwoStateHMMOp
from OpNumpyAlign import NumpyAlignOp
from NativeOp import FastBaumWelchOp
from NetworkBaseLayer import Layer
from SprintErrorSignals import sprint_loss_and_error_signal, SprintAlignmentAutomataOp
from TheanoUtil import time_batch_make_flat, grad_discard_out_of_bound
from Util import as_str
from Log import log


# from Accumulator import AccumulatorOpInstance

# def step(*args): # requires same amount of memory
#  xs = args[:(len(args)-1)/2]
#  ws = args[(len(args)-1)/2:-1]
#  b = args[-1]
#  out = b
#  for w,x in zip(ws,xs):
#    out += T.dot(x,w)
#  return out

class OutputLayer(Layer):
  layer_class = "softmax"

  def __init__(self, loss, y, dtype=None, copy_input=None, copy_output=None, time_limit=0,
               use_source_index=False,
               compute_priors=False, compute_priors_exp_average=0,
               softmax_smoothing=1.0, grad_clip_z=None, grad_discard_out_of_bound_z=None, normalize_length=False,
               exclude_labels=[],
               apply_softmax=True,
               substract_prior_from_output=False,
               input_output_similarity=None,
               input_output_similarity_scale=1,
               **kwargs):
    """
    :param theano.Variable index: index for batches
    :param str loss: e.g. 'ce'
    """
    super(OutputLayer, self).__init__(**kwargs)
    self.set_attr("normalize_length", normalize_length)
    if dtype:
      self.set_attr('dtype', dtype)
    if copy_input:
      self.set_attr("copy_input", copy_input.name)
    if grad_clip_z is not None:
      self.set_attr("grad_clip_z", grad_clip_z)
    if grad_discard_out_of_bound_z is not None:
      self.set_attr("grad_discard_out_of_bound_z", grad_discard_out_of_bound_z)
    if not apply_softmax:
      self.set_attr("apply_softmax", apply_softmax)
    if substract_prior_from_output:
      self.set_attr("substract_prior_from_output", substract_prior_from_output)
    if input_output_similarity:
      self.set_attr("input_output_similarity", input_output_similarity)
      self.set_attr("input_output_similarity_scale", input_output_similarity_scale)
    if use_source_index:
      self.set_attr("use_source_index", use_source_index)
      src_index = self.sources[0].index
      self.index = src_index
    if not copy_input:
      self.z = self.b
      self.W_in = [self.add_param(self.create_forward_weights(source.attrs['n_out'], self.attrs['n_out'],
                                                              name="W_in_%s_%s" % (source.name, self.name)))
                   for source in self.sources]

      assert len(self.sources) == len(self.masks) == len(self.W_in)
      assert len(self.sources) > 0
      for source, m, W in zip(self.sources, self.masks, self.W_in):
        source_output = source.output
        # 4D input from TwoD Layers -> collapse height dimension
        if source_output.ndim == 4:
          source_output = source_output.sum(axis=0)
        if source.attrs['sparse']:
          if source.output.ndim == 3:
            input = source_output[:, :, 0]  # old sparse format
          else:
            assert source_output.ndim == 2
            input = source.output
          self.z += W[T.cast(input, 'int32')]
        elif m is None:
          self.z += self.dot(source_output, W)
        else:
          self.z += self.dot(self.mass * m * source_output, W)
    else:
      self.z = copy_input.output
    assert self.z.ndim == 3
    if grad_clip_z is not None:
      grad_clip_z = numpy.float32(grad_clip_z)
      self.z = theano.gradient.grad_clip(self.z, -grad_clip_z, grad_clip_z)
    if grad_discard_out_of_bound_z is not None:
      grad_discard_out_of_bound_z = numpy.float32(grad_discard_out_of_bound_z)
      self.z = grad_discard_out_of_bound(self.z, -grad_discard_out_of_bound_z, grad_discard_out_of_bound_z)
    if not copy_output:
      self.y = y
    else:
      self.index = copy_output.index
      self.y = copy_output.y_out
    if y is None:
      self.y_data_flat = None
    elif isinstance(y, T.Variable):
      self.y_data_flat = time_batch_make_flat(y)
    else:
      assert self.attrs.get("target", "").endswith("[sparse:coo]")
      assert isinstance(self.y, tuple)
      assert len(self.y) == 3
      s0, s1, weight = self.y
      from NativeOp import max_and_argmax_sparse
      n_time = self.z.shape[0]
      n_batch = self.z.shape[1]
      mask = self.network.j[self.attrs.get("target", "").replace("[sparse:coo]", "[sparse:coo:2:0]")]
      out_arg = T.zeros((n_time, n_batch), dtype="float32")
      out_max = T.zeros((n_time, n_batch), dtype="float32") - numpy.float32(1e16)
      out_arg, out_max = max_and_argmax_sparse(s0, s1, weight, mask, out_arg, out_max)
      assert out_arg.ndim == 2
      self.y_data_flat = out_arg.astype("int32")

    self.norm = numpy.float32(1)
    self.target_index = self.index
    if time_limit == 'inf':
      # target_length = self.index.shape[0]
      # mass = T.cast(T.sum(self.index),'float32')
      # self.index = theano.ifelse.ifelse(T.gt(self.z.shape[0],target_length),self.sources[0].index,self.index)
      # self.norm = mass / T.cast(T.sum(self.index),'float32')
      num = T.cast(T.sum(self.index), 'float32')
      if self.eval_flag:
        self.index = self.sources[0].index
      else:
        import theano.ifelse
        padx = T.zeros((T.abs_(self.index.shape[0] - self.z.shape[0]), self.index.shape[1], self.z.shape[2]),
                       'float32') + self.z[-1]
        pady = T.zeros((T.abs_(self.index.shape[0] - self.z.shape[0]), self.index.shape[1]), 'int32')  # + y[-1]
        padi = T.ones((T.abs_(self.index.shape[0] - self.z.shape[0]), self.index.shape[1]), 'int8')
        self.z = theano.ifelse.ifelse(T.lt(self.z.shape[0], self.index.shape[0]),
                                      T.concatenate([self.z, padx], axis=0), self.z)
        # self.z = theano.ifelse.ifelse(T.gt(self.z.shape[0], self.index.shape[0]),self.z[:self.index.shape[0]], self.z)
        self.y_data_flat = time_batch_make_flat(theano.ifelse.ifelse(T.gt(self.z.shape[0], self.index.shape[0]),
                                                                     T.concatenate([y, pady], axis=0), y))
        # self.index = theano.ifelse.ifelse(T.gt(self.z.shape[0], self.index.shape[0]), T.concatenate([T.ones((self.z.shape[0] - self.index.shape[0],self.z.shape[1]),'int8'), self.index], axis=0), self.index)
        self.index = theano.ifelse.ifelse(T.gt(self.z.shape[0], self.index.shape[0]),
                                          T.concatenate([padi, self.index], axis=0), self.index)
      self.norm *= num / T.cast(T.sum(self.index), 'float32')
    elif time_limit > 0:
      end = T.min([self.z.shape[0], T.constant(time_limit, 'int32')])
      nom = T.cast(T.sum(self.index), 'float32')
      self.index = T.set_subtensor(self.index[end:], T.zeros_like(self.index[end:]))
      self.norm = nom / T.cast(T.sum(self.index), 'float32')
      self.z = T.set_subtensor(self.z[end:], T.zeros_like(self.z[end:]))

    # xs = [s.output for s in self.sources]
    # self.z = AccumulatorOpInstance(*[self.b] + xs + self.W_in)
    # outputs_info = None #[ T.alloc(numpy.cast[theano.config.floatX](0), index.shape[1], self.attrs['n_out']) ]

    # self.z, _ = theano.scan(step,
    #                        sequences = [s.output for s in self.sources],
    #                        non_sequences = self.W_in + [self.b])

    self.set_attr('from', ",".join([s.name for s in self.sources]))
    index_flat = self.index.flatten()
    for label in exclude_labels:
      index_flat = T.set_subtensor(index_flat[(T.eq(self.y_data_flat, label) > 0).nonzero()], numpy.int8(0))
    self.i = (index_flat > 0).nonzero()
    self.j = ((numpy.int32(1) - index_flat) > 0).nonzero()
    self.loss = as_str(loss.encode("utf8"))
    self.attrs['loss'] = self.loss
    if compute_priors:
      self.set_attr('compute_priors', compute_priors)
      if compute_priors_exp_average:
        self.set_attr('compute_priors_exp_average', compute_priors_exp_average)
    if softmax_smoothing != 1.0:
      self.attrs['softmax_smoothing'] = softmax_smoothing
      print >> log.v4, "Logits before the softmax scaled with factor ", softmax_smoothing
      self.z *= numpy.float32(softmax_smoothing)
    if self.loss == 'priori':
      self.priori = self.shared(value=numpy.ones((self.attrs['n_out'],), dtype=theano.config.floatX), borrow=True)

    if input_output_similarity:
      # First a self-similarity of input and output,
      # and then add -similarity or distance between those to the constraints,
      # so that the input and output correlate on a frame-by-frame basis.
      # Here some other similarities/distances we could try:
      # http://docs.scipy.org/doc/scipy/reference/generated/scipy.spatial.distance.pdist.html
      # https://brenocon.com/blog/2012/03/cosine-similarity-pearson-correlation-and-ols-coefficients/
      from TheanoUtil import self_similarity_cosine
      self_similarity = self_similarity_cosine  # maybe other
      data_layer = self.find_data_layer()
      assert data_layer
      assert data_layer.output.ndim == 3
      n_time = data_layer.output.shape[0]
      n_batch = data_layer.output.shape[1]
      findex = T.cast(self.output_index(), "float32")
      findex_bc = findex.reshape((n_time * n_batch,)).dimshuffle(0, 'x')
      findex_sum = T.sum(findex)
      data = data_layer.output.reshape((n_time * n_batch, data_layer.output.shape[2])) * findex_bc
      assert self.z.ndim == 3
      z = self.z.reshape((n_time * n_batch, self.z.shape[2])) * findex_bc
      data_self_sim = T.flatten(self_similarity(data))
      z_self_sim = T.flatten(self_similarity(z))
      assert data_self_sim.ndim == z_self_sim.ndim == 1
      sim = T.dot(data_self_sim, z_self_sim)  # maybe others make sense
      assert sim.ndim == 0
      # sim is ~ proportional to T * T, so divide by T.
      sim *= numpy.float32(input_output_similarity_scale) / findex_sum
      self.constraints -= sim

    # self.make_output(self.z, collapse = False)
    # Note that self.output is going to be overwritten in our derived classes.
    self.output = self.make_consensus(self.z) if self.depth > 1 else self.z

  def create_bias(self, n, prefix='b', name=""):
    if not name:
      name = "%s_%s" % (prefix, self.name)
    assert n > 0
    bias = numpy.log(1.0 / n)  # More numerical stable.
    value = numpy.zeros((n,), dtype=theano.config.floatX) + bias
    return self.shared(value=value, borrow=True, name=name)

  def entropy(self):
    """
    :rtype: theano.Variable
    """
    return -T.sum(self.p_y_given_x[self.i] * T.log(self.p_y_given_x[self.i]))

  def errors(self):
    """
    :rtype: theano.Variable
    """
    if self.attrs.get("target", "") == "null":
      return None
    if self.y_data_flat.dtype.startswith('int'):
      if self.y_data_flat.type == T.ivector().type:
        if self.attrs['normalize_length']:
          return self.norm * T.sum(
            T.max(T.neq(T.argmax(self.output[:self.index.shape[0]], axis=2), self.y) * T.cast(self.index, 'float32'),
                  axis=0))
        return self.norm * T.sum(T.neq(T.argmax(self.y_m[self.i], axis=-1), self.y_data_flat[self.i]))
      else:
        return self.norm * T.sum(
          T.neq(T.argmax(self.y_m[self.i], axis=-1), T.argmax(self.y_data_flat[self.i], axis=-1)))
    elif self.y_data_flat.dtype.startswith('float'):
      return T.mean(T.sqr(self.y_m[self.i] - self.y_data_flat.reshape(self.y_m.shape)[self.i]))
<<<<<<< HEAD
=======
      # return T.sum(T.sqr(self.y_m[self.i] - self.y.flatten()[self.i]))
      # return T.sum(T.sum(T.sqr(self.y_m - self.y.reshape(self.y_m.shape)), axis=1)[self.i])
      # return T.sum(T.sqr(self.y_m[self.i] - self.y.reshape(self.y_m.shape)[self.i]))
      # return T.sum(T.sum(T.sqr(self.z - (self.y.reshape((self.index.shape[0], self.index.shape[1], self.attrs['n_out']))[:self.z.shape[0]])), axis=2).flatten()[self.i])
      # return T.sum(T.sqr(self.y_m[self.i] - (self.y.reshape((self.index.shape[0], self.index.shape[1], self.attrs['n_out']))[:self.z.shape[0]]).reshape(self.y_m.shape)[self.i]))
      # return T.sum(T.sqr(self.y_m[self.i] - self.y.reshape(self.y_m.shape)[self.i]))
>>>>>>> 2a2e16e0
    else:
      raise NotImplementedError()

  def _maybe_substract_prior_from_output(self):
    if not self.attrs.get("substract_prior_from_output", False): return
    log_out = T.log(T.clip(self.output, numpy.float32(1.e-20), numpy.float(1.e20)))
    prior_scale = numpy.float32(self.attrs.get("prior_scale", 1))
    self.output = T.exp(log_out - self.log_prior * prior_scale)
    self.p_y_given_x = self.output


class FramewiseOutputLayer(OutputLayer):
  def __init__(self, **kwargs):
    super(FramewiseOutputLayer, self).__init__(**kwargs)
    self.initialize()

  def initialize(self):
    # self.y_m = self.output.dimshuffle(2,0,1).flatten(ndim = 2).dimshuffle(1,0)
    output = self.output
    self.y_m = output.reshape((output.shape[0] * output.shape[1], output.shape[2]))
    self.y_pred = T.argmax(self.y_m[self.i], axis=1, keepdims=True)
    if not self.attrs.get("apply_softmax", True):
      self.p_y_given_x = self.y_m
      self.z = T.log(self.z)
      self.y_m = T.log(self.y_m)
    elif self.loss in ['ce', 'entropy', 'none']:
      self.p_y_given_x = T.nnet.softmax(self.y_m)
    elif self.loss == 'sse':
      self.p_y_given_x = self.y_m
    elif self.loss == 'priori':
      self.p_y_given_x = T.nnet.softmax(self.y_m) / self.priori
    else:
      assert False, "invalid loss: " + self.loss
    self.p_y_given_x_flat = self.p_y_given_x  # a bit inconsistent here... it's always flat at the moment
    self.output = self.p_y_given_x.reshape(self.output.shape)
    if self.attrs.get('compute_priors', False):
      custom = T.mean(self.p_y_given_x[self.i], axis=0) if self.attrs.get('trainable', True) else T.constant(0,
                                                                                                             'float32')
      exp_average = self.attrs.get("compute_priors_exp_average", 0)
      self.priors = self.add_param(theano.shared(numpy.zeros((self.attrs['n_out'],), 'float32'), 'priors'), 'priors',
                                   custom_update=custom,
                                   custom_update_normalized=(not exp_average) and self.attrs.get('trainable', True),
                                   custom_update_exp_average=exp_average)
      self.log_prior = T.log(self.priors)
    self._maybe_substract_prior_from_output()

  def cost(self):
    """
    :rtype: (theano.Variable | None, dict[theano.Variable,theano.Variable] | None)
    :returns: cost, known_grads
    """
    if self.loss == "none":
      return None, None
    known_grads = None
    if not self.attrs.get("apply_softmax", True):
      if self.loss != "ce": raise NotImplementedError
      assert self.p_y_given_x.ndim == 2  # flattened
      index = T.cast(self.index, "float32").flatten()
      index_bc = index.dimshuffle(0, 'x')
      y_idx = self.y_data_flat
      assert y_idx.ndim == 1
      p = T.clip(self.p_y_given_x, numpy.float32(1.e-38), numpy.float32(1.e20))
      from NativeOp import subtensor_batched_index
      logp = T.log(subtensor_batched_index(p, y_idx))
      assert logp.ndim == 1
      nll = -T.sum(logp * index)
      # the grad for p is: -y_ref/p
      known_grads = {
        self.p_y_given_x: -T.inv(p) * T.extra_ops.to_one_hot(self.y_data_flat, self.attrs["n_out"]) * index_bc}
      return self.norm * nll, known_grads
    elif self.loss == 'ce' or self.loss == 'priori':
      if self.attrs.get("target", "").endswith("[sparse:coo]"):
        assert isinstance(self.y, tuple)
        assert len(self.y) == 3
        from NativeOp import crossentropy_softmax_and_gradient_z_sparse
        y_mask = self.network.j[self.attrs.get("target", "").replace("[sparse:coo]", "[sparse:coo:2:0]")]
        ce, grad_z = crossentropy_softmax_and_gradient_z_sparse(
          self.z, self.index, self.y[0], self.y[1], self.y[2], y_mask)
        return self.norm * T.sum(ce), {self.z: grad_z}
      if self.y_data_flat.type == T.ivector().type:
        # Use crossentropy_softmax_1hot to have a more stable and more optimized gradient calculation.
        # Theano fails to use it automatically; I guess our self.i indexing is too confusing.
        # idx = self.index.flatten().dimshuffle(0,'x').repeat(self.y_m.shape[1],axis=1) # faster than line below
        # nll, pcx = T.nnet.crossentropy_softmax_1hot(x=self.y_m * idx, y_idx=self.y_data_flat * self.index.flatten())
        nll, pcx = T.nnet.crossentropy_softmax_1hot(x=self.y_m[self.i], y_idx=self.y_data_flat[self.i])
        # nll, pcx = T.nnet.crossentropy_softmax_1hot(x=self.y_m, y_idx=self.y_data_flat)
        # nll = -T.log(T.nnet.softmax(self.y_m)[self.i,self.y_data_flat[self.i]])
        # z_c = T.exp(self.z[:,self.y])
        # nll = -T.log(z_c / T.sum(z_c,axis=2,keepdims=True))
        # nll, pcx = T.nnet.crossentropy_softmax_1hot(x=self.y_m, y_idx=self.y_data_flat)
        # nll = T.set_subtensor(nll[self.j], T.constant(0.0))
      else:
        nll = -T.dot(T.log(T.clip(self.p_y_given_x[self.i], 1.e-38, 1.e20)), self.y_data_flat[self.i].T)
      return self.norm * T.sum(nll), known_grads
    elif self.loss == 'entropy':
      h_e = T.exp(self.y_m)  # (TB)
      pcx = T.clip((h_e / T.sum(h_e, axis=1, keepdims=True)).reshape(
        (self.index.shape[0], self.index.shape[1], self.attrs['n_out'])), 1.e-6, 1.e6)  # TBD
      ee = -T.sum(pcx[self.i] * T.log(pcx[self.i]))  # TB
      # nll, pcxs = T.nnet.crossentropy_softmax_1hot(x=self.y_m[self.i], y_idx=self.y[self.i])
      nll, _ = T.nnet.crossentropy_softmax_1hot(x=self.y_m, y_idx=self.y_data_flat)  # TB
      ce = nll.reshape(self.index.shape) * self.index  # TB
      y = self.y_data_flat.reshape(self.index.shape) * self.index  # TB
      f = T.any(T.gt(y, 0), axis=0)  # B
      return T.sum(f * T.sum(ce, axis=0) + (1 - f) * T.sum(ee, axis=0)), known_grads
      # return T.sum(T.switch(T.gt(T.sum(y,axis=0),0), T.sum(ce, axis=0), -T.sum(ee, axis=0))), known_grads
      # return T.switch(T.gt(T.sum(self.y_m[self.i]),0), T.sum(nll), -T.sum(pcx * T.log(pcx))), known_grads
    elif self.loss == 'priori':
      pcx = self.p_y_given_x[self.i, self.y_data_flat[self.i]]
      pcx = T.clip(pcx, 1.e-38, 1.e20)  # For pcx near zero, the gradient will likely explode.
      return -T.sum(T.log(pcx)), known_grads
    elif self.loss == 'sse':
      if self.y_data_flat.dtype.startswith('int'):
        y_f = T.cast(T.reshape(self.y_data_flat, (self.y_data_flat.shape[0] * self.y_data_flat.shape[1]), ndim=1),
                     'int32')
        y_oh = T.eq(T.shape_padleft(T.arange(self.attrs['n_out']), y_f.ndim), T.shape_padright(y_f, 1))
        return T.mean(T.sqr(self.p_y_given_x[self.i] - y_oh[self.i])), known_grads
      else:
        # return T.sum(T.sum(T.sqr(self.y_m - self.y.reshape(self.y_m.shape)), axis=1)[self.i]), known_grads
        return T.sum(
          T.mean(T.sqr(self.y_m[self.i] - self.y_data_flat.reshape(self.y_m.shape)[self.i]), axis=1)), known_grads
        # return T.sum(T.sum(T.sqr(self.z - (self.y.reshape((self.index.shape[0], self.index.shape[1], self.attrs['n_out']))[:self.z.shape[0]])), axis=2).flatten()[self.i]), known_grads
        # y_z = T.set_subtensor(T.zeros((self.index.shape[0],self.index.shape[1],self.attrs['n_out']), dtype='float32')[:self.z.shape[0]], self.z).flatten()
        # return T.sum(T.sqr(y_z[self.i] - self.y[self.i])), known_grads
        # return T.sum(T.sqr(self.y_m - self.y[:self.z.shape[0]*self.index.shape[1]]).flatten()[self.i]), known_grads
    else:
      assert False, "unknown loss: %s. maybe fix LayerNetwork.make_classifier" % self.loss


class DecoderOutputLayer(FramewiseOutputLayer):  # must be connected to a layer with self.W_lm_in
  #  layer_class = "decoder"

  def __init__(self, **kwargs):
    kwargs['loss'] = 'ce'
    super(DecoderOutputLayer, self).__init__(**kwargs)
    self.set_attr('loss', 'decode')

  def cost(self):
    res = 0.0
    for s in self.y_s:
      nll, pcx = T.nnet.crossentropy_softmax_1hot(x=s.reshape((s.shape[0] * s.shape[1], s.shape[2]))[self.i],
                                                  y_idx=self.y_data_flat[self.i])
      res += T.sum(nll)
    return res / float(len(self.y_s)), None

  def initialize(self):
    output = 0
    self.y_s = []
    # i = T.cast(self.index.dimshuffle(0,1,'x').repeat(self.attrs['n_out'],axis=2),'float32')
    for s in self.sources:
      self.y_s.append(T.dot(s.output, s.W_lm_in) + s.b_lm_in)
      output += self.y_s[-1]
    self.params = {}
    self.y_m = output.reshape((output.shape[0] * output.shape[1], output.shape[2]))
    h = T.exp(self.y_m)
    self.p_y_given_x = T.nnet.softmax(self.y_m)  # h / h.sum(axis=1,keepdims=True) #T.nnet.softmax(self.y_m)
    self.y_pred = T.argmax(self.y_m[self.i], axis=1, keepdims=True)
    self.output = self.p_y_given_x.reshape(self.output.shape)


class SequenceOutputLayer(OutputLayer):
  def __init__(self, prior_scale=0.0, log_prior=None, use_label_priors=0,
               compute_priors_via_baum_welch=False,
               ce_smoothing=0.0, ce_target_layer_align=None,
               exp_normalize=True,
               am_scale=1, gamma=1, bw_norm_class_avg=False,
               loss_like_ce=False, trained_softmax_prior=False,
               sprint_opts=None, warp_ctc_lib=None,
               **kwargs):
    super(SequenceOutputLayer, self).__init__(**kwargs)
    self.prior_scale = prior_scale
    if use_label_priors:
      self.set_attr("use_label_priors", use_label_priors)
    if prior_scale:
      self.set_attr("prior_scale", prior_scale)
    if log_prior is not None:
      # We expect a filename to the priors, stored as txt, in +log space.
      assert isinstance(log_prior, str)
      self.set_attr("log_prior", log_prior)
      from Util import load_txt_vector
      assert os.path.exists(log_prior)
      log_prior = load_txt_vector(log_prior)
      assert len(log_prior) == self.attrs['n_out'], "dim missmatch: %i != %i" % (len(log_prior), self.attrs['n_out'])
      log_prior = numpy.array(log_prior, dtype="float32")
    if compute_priors_via_baum_welch:
      self.set_attr("compute_priors_via_baum_welch", compute_priors_via_baum_welch)
      assert self.attrs.get("compute_priors", False)
    self.log_prior = log_prior
    self.ce_smoothing = ce_smoothing
    if ce_smoothing:
      self.set_attr("ce_smoothing", ce_smoothing)
    if ce_target_layer_align:
      self.set_attr("ce_target_layer_align", ce_target_layer_align)
    self.exp_normalize = exp_normalize
    if not exp_normalize:
      self.set_attr("exp_normalize", exp_normalize)
    if am_scale != 1:
      self.set_attr("am_scale", am_scale)
    if gamma != 1:
      self.set_attr("gamma", gamma)
    if bw_norm_class_avg:
      self.set_attr("bw_norm_class_avg", bw_norm_class_avg)
    self.loss_like_ce = loss_like_ce
    if loss_like_ce:
      self.set_attr("loss_like_ce", loss_like_ce)
    if trained_softmax_prior:
      self.set_attr('trained_softmax_prior', trained_softmax_prior)
      assert not self.attrs.get('compute_priors', False)
      initialization = numpy.zeros((self.attrs['n_out'],), 'float32')
      if self.log_prior is not None:
        # Will use that as initialization.
        assert self.log_prior.shape == initialization.shape
        initialization = self.log_prior
      self.trained_softmax_prior_p = self.add_param(theano.shared(initialization, 'trained_softmax_prior_p'))
      self.priors = T.nnet.softmax(self.trained_softmax_prior_p).reshape((self.attrs['n_out'],))
      self.log_prior = T.log(self.priors)
    self.sprint_opts = sprint_opts
    if sprint_opts:
      self.set_attr("sprint_opts", sprint_opts)
    if warp_ctc_lib:
      self.set_attr("warp_ctc_lib", warp_ctc_lib)
    self.initialize()

  def initialize(self):
    assert self.loss in (
      'ctc', 'ce_ctc', 'hmm', 'ctc2', 'sprint', 'viterbi', 'fast_bw', 'warp_ctc'), 'invalid loss: ' + self.loss
    self.y_m = T.reshape(self.z, (self.z.shape[0] * self.z.shape[1], self.z.shape[2]), ndim=2)
    if not self.attrs.get("apply_softmax", True):
      self.p_y_given_x_flat = self.y_m
      self.p_y_given_x = self.z
      self.z = T.log(self.z)
      self.y_m = T.log(self.y_m)
    else:
      self.p_y_given_x_flat = T.nnet.softmax(self.y_m)
      self.p_y_given_x = T.reshape(T.nnet.softmax(self.y_m), self.z.shape)
    self.y_pred = T.argmax(self.p_y_given_x_flat, axis=-1)
    self.output = self.p_y_given_x
    if self.attrs.get('compute_priors', False):
      exp_average = self.attrs.get("compute_priors_exp_average", 0)
      custom = T.mean(self.p_y_given_x_flat[self.i], axis=0)
      custom_init = numpy.ones((self.attrs['n_out'],), 'float32') / numpy.float32(self.attrs['n_out'])
      if self.attrs.get('use_label_priors', 0) > 0:  # use labels to compute priors in first epoch
        custom_0 = T.mean(theano.tensor.extra_ops.to_one_hot(self.y_data_flat[self.i], self.attrs['n_out'], 'float32'),
                          axis=0)
        custom = T.switch(T.le(self.network.epoch, self.attrs.get('use_label_priors', 0)), custom_0, custom)
        custom_init = numpy.zeros((self.attrs['n_out'],), 'float32')
      self.priors = self.add_param(theano.shared(custom_init, 'priors'), 'priors',
                                   custom_update=custom,
                                   custom_update_normalized=not exp_average,
                                   custom_update_exp_average=exp_average)
      self.log_prior = T.log(T.maximum(self.priors, numpy.float32(1e-20)))
    self._maybe_substract_prior_from_output()

  def index_for_ctc(self):
    for source in self.sources:
      if hasattr(source, "output_sizes"):
        return T.cast(source.output_sizes[:, 1], "int32")
    return T.cast(T.sum(T.cast(self.sources[0].index, 'int32'), axis=0), 'int32')

  def output_index(self):
    for source in self.sources:
      if hasattr(source, "output_sizes"):
        return source.index
    if self.loss in ['viterbi', 'ctc', 'hmm', 'warp_ctc']:
      return self.sources[0].index
    return super(SequenceOutputLayer, self).output_index()

  def cost(self):
    """
    :param y: shape (time*batch,) -> label
    :return: error scalar, known_grads dict
    """
    known_grads = None
    # In case that our target has another index, self.index will be that index.
    # However, the right index for self.p_y_given_x and many others is the index from the source layers.
    src_index = self.sources[0].index
    if self.loss == 'sprint':
      if not isinstance(self.sprint_opts, dict):
        import json
        self.sprint_opts = json.loads(self.sprint_opts)
      assert isinstance(self.sprint_opts, dict), "you need to specify sprint_opts in the output layer"
      if self.exp_normalize:
        log_probs = T.log(self.p_y_given_x)
      else:
        log_probs = self.z
      if self.prior_scale:  # use own priors, assume prior scale in sprint config to be 0.0
        assert self.log_prior is not None
        log_probs -= numpy.float32(self.prior_scale) * self.log_prior
      err, grad = sprint_loss_and_error_signal(
        output_layer=self,
        target=self.attrs.get("target", "classes"),
        sprint_opts=self.sprint_opts,
        log_posteriors=log_probs,
        seq_lengths=T.sum(src_index, axis=0)
      )
      err = err.sum()
      if self.loss_like_ce:
        y_ref = T.clip(self.p_y_given_x - grad, numpy.float32(0), numpy.float32(1))
        err = -T.sum(T.switch(T.cast(src_index, "float32").dimshuffle(0, 1, 'x'),
                              y_ref * T.log(self.p_y_given_x),
                              numpy.float32(0)))
      if self.ce_smoothing:
        err *= numpy.float32(1.0 - self.ce_smoothing)
        grad *= numpy.float32(1.0 - self.ce_smoothing)
        if not self.prior_scale:  # we kept the softmax bias as it was
          nll, pcx = T.nnet.crossentropy_softmax_1hot(x=self.y_m[self.i], y_idx=self.y_data_flat[self.i])
        else:  # assume that we have subtracted the bias by the log priors beforehand
          assert self.log_prior is not None
          # In this case, for the CE calculation, we need to add the log priors again.
          y_m_prior = T.reshape(self.z + numpy.float32(self.prior_scale) * self.log_prior,
                                (self.z.shape[0] * self.z.shape[1], self.z.shape[2]), ndim=2)
          nll, pcx = T.nnet.crossentropy_softmax_1hot(x=y_m_prior[self.i], y_idx=self.y_data_flat[self.i])
        ce = numpy.float32(self.ce_smoothing) * T.sum(nll)
        err += ce
        grad += T.grad(ce, self.z)
      known_grads = {self.z: grad}
      return err, known_grads
    elif self.loss == 'fast_bw':
      if not isinstance(self.sprint_opts, dict):
        import json
        self.sprint_opts = json.loads(self.sprint_opts)
      assert isinstance(self.sprint_opts, dict), "you need to specify sprint_opts in the output layer"
      y = self.p_y_given_x
      assert y.ndim == 3
      y = T.clip(y, numpy.float32(1.e-20), numpy.float(1.e20))
      nlog_scores = -T.log(y)  # in -log space
      am_scores = nlog_scores
      am_scale = self.attrs.get("am_scale", 1)
      if am_scale != 1:
        am_scale = numpy.float32(am_scale)
        am_scores *= am_scale
      if self.prior_scale and not self.attrs.get("substract_prior_from_output", False):
        assert self.log_prior is not None
        # Scores are in -log space, self.log_prior is in +log space.
        # We want to subtract the prior, thus `-=`.
        am_scores -= -self.log_prior * numpy.float32(self.prior_scale)
      edges, weights, start_end_states, state_buffer = SprintAlignmentAutomataOp(self.sprint_opts)(self.network.tags)
      float_idx = T.cast(src_index, "float32")
      float_idx_bc = float_idx.dimshuffle(0, 1, 'x')
      idx_sum = T.sum(float_idx)
      fwdbwd = FastBaumWelchOp.make_op()(am_scores, edges, weights, start_end_states, float_idx, state_buffer)
      gamma = self.attrs.get("gamma", 1)
      need_renorm = False
      if gamma != 1:
        fwdbwd *= numpy.float32(gamma)
        need_renorm = True
      bw = T.exp(-fwdbwd)
      if self.attrs.get("compute_priors_via_baum_welch", False):
        assert self.priors.custom_update is not None
        self.priors.custom_update = T.sum(bw * float_idx_bc, axis=(0, 1)) / idx_sum
      if self.attrs.get("bw_norm_class_avg", False):
        cavg = T.sum(bw * float_idx_bc, axis=(0, 1), keepdims=True) / idx_sum
        bw /= T.clip(cavg, numpy.float32(1.e-20), numpy.float(1.e20))
        need_renorm = True
      if need_renorm:
        bw /= T.clip(T.sum(bw, axis=2, keepdims=True), numpy.float32(1.e-20), numpy.float32(1.e20))
      self.baumwelch_alignment = bw
      if self.ce_smoothing > 0:
        target_layer = self.attrs.get("ce_target_layer_align", None)
        assert target_layer  # we could also use self.y but so far we only want this
        bw2 = self.network.output[target_layer].baumwelch_alignment
        bw = numpy.float32(self.ce_smoothing) * bw2 + numpy.float32(1 - self.ce_smoothing) * bw
      err = (bw * nlog_scores * float_idx_bc).sum()
      known_grads = {self.z: (y - bw) * float_idx_bc}
      if self.prior_scale and self.attrs.get('trained_softmax_prior', False):
        bw_sum0 = T.sum(bw * float_idx_bc, axis=(0, 1))
        assert bw_sum0.ndim == self.priors.ndim == 1
        # Note that this is the other way around as usually (`bw - y` instead of `y - bw`).
        # That is because the prior is in the denominator.
        known_grads[self.trained_softmax_prior_p] = numpy.float32(self.prior_scale) * (bw_sum0 - self.priors * idx_sum)
      return err, known_grads
    elif self.loss == 'ctc':
      from theano.tensor.extra_ops import cpu_contiguous
      err, grad, priors = CTCOp()(self.p_y_given_x, cpu_contiguous(self.y.dimshuffle(1, 0)), self.index_for_ctc())
      known_grads = {self.z: grad}
      return err.sum(), known_grads, priors.sum(axis=0)
    elif self.loss == 'hmm':
      from theano.tensor.extra_ops import cpu_contiguous
      err, grad, priors = TwoStateHMMOp()(self.p_y_given_x, cpu_contiguous(self.y.dimshuffle(1, 0)),
                                          self.index_for_ctc())
      known_grads = {self.z: grad}
      return err.sum(), known_grads, priors.sum(axis=0)
    elif self.loss == 'warp_ctc':
      import os
      os.environ['CTC_LIB'] = self.attrs.get('warp_ctc_lib', "/usr/lib")
      try:
        from theano_ctc import ctc_cost
        # from theano_ctc.cpu_ctc import CpuCtc
      except Exception:
        assert False, "install this: https://github.com/mcf06/theano_ctc"
      from TheanoUtil import print_to_file
      yr = T.set_subtensor(self.y.flatten()[self.j], numpy.int32(-1)).reshape(self.y.shape).dimshuffle(1, 0)
      yr = print_to_file('yr', yr)
      cost = T.mean(ctc_cost(self.p_y_given_x, yr, self.index_for_ctc()))
      # cost = T.mean(CpuCtc()(self.p_y_given_x, yr, self.index_for_ctc()))
      cost = print_to_file('cost', cost)
      return cost, known_grads
    elif self.loss == 'ce_ctc':
      y_m = T.reshape(self.z, (self.z.shape[0] * self.z.shape[1], self.z.shape[2]), ndim=2)
      p_y_given_x = T.nnet.softmax(y_m)
      # pcx = p_y_given_x[(self.i > 0).nonzero(), y_f[(self.i > 0).nonzero()]]
      pcx = p_y_given_x[self.i, self.y_data_flat[self.i]]
      ce = -T.sum(T.log(pcx))
      return ce, known_grads
    elif self.loss == 'ctc2':
      from NetworkCtcLayer import ctc_cost, uniq_with_lengths, log_sum
      max_time = self.z.shape[0]
      num_batches = self.z.shape[1]
      time_mask = self.index.reshape((max_time, num_batches))
      y_batches = self.y_data_flat.reshape((max_time, num_batches))
      targets, seq_lens = uniq_with_lengths(y_batches, time_mask)
      log_pcx = self.z - log_sum(self.z, axis=0, keepdims=True)
      err = ctc_cost(log_pcx, time_mask, targets, seq_lens)
      return err, known_grads
    elif self.loss == 'viterbi':
      y_m = T.reshape(self.z, (self.z.shape[0] * self.z.shape[1], self.z.shape[2]), ndim=2)
      nlog_scores = T.log(self.p_y_given_x) - self.prior_scale * T.log(self.priors)
      y = NumpyAlignOp(False)(src_index, self.index, -nlog_scores, self.y)
      self.y_data_flat = y.flatten()
      nll, pcx = T.nnet.crossentropy_softmax_1hot(x=y_m[self.i], y_idx=self.y_data_flat[self.i])
      return T.sum(nll), known_grads

  def errors(self):
    if self.loss in ('ctc', 'ce_ctc', 'ctc_warp'):
      from theano.tensor.extra_ops import cpu_contiguous
      return T.sum(BestPathDecodeOp()(self.p_y_given_x, cpu_contiguous(self.y.dimshuffle(1, 0)), self.index_for_ctc()))
    elif self.loss == 'hmm':
      #TODO
      return T.as_tensor_variable(numpy.cast["float32"](0))
    elif self.loss == 'viterbi':
      scores = T.log(self.p_y_given_x) - self.prior_scale * T.log(self.priors)
      y = NumpyAlignOp(False)(self.sources[0].index, self.index, -scores, self.y)
      self.y_data_flat = y.flatten()
      return super(SequenceOutputLayer, self).errors()
    else:
      return super(SequenceOutputLayer, self).errors()


from TheanoUtil import print_to_file


class UnsupervisedOutputLayer(OutputLayer):
  def __init__(self, base, momentum=0.1, oracle=False, msteps=100, esteps=200, **kwargs):
    kwargs['loss'] = 'ce'
    super(UnsupervisedOutputLayer, self).__init__(**kwargs)
    if base:
      self.set_attr('base', base[0].name)
    self.set_attr('momentum', momentum)
    self.set_attr('oracle', oracle)
    self.set_attr('msteps', msteps)
    self.set_attr('esteps', esteps)
    eps = T.constant(1e-30, 'float32')
    pc = theano.gradient.disconnected_grad(base[1].output)  # TBV
    pc = print_to_file('pc', pc)
    pcx = base[0].output  # TBV

    self.cnt = self.add_param(theano.shared(numpy.zeros((1,), 'float32'), 'cnt'),
                              custom_update=T.constant(1, 'float32'))
    domax = T.ge(T.mod(T.cast(self.cnt[0], 'int32'), numpy.int32(msteps + esteps)), esteps)

    hyp = T.mean(pcx, axis=1, keepdims=True)
    hyp = hyp / hyp.sum(axis=2, keepdims=True)

    self.hyp = self.add_param(
      theano.shared(numpy.ones((self.attrs['n_out'],), 'float32') / numpy.float32(self.attrs['n_out']), 'hyp'), 'hyp',
      custom_update=T.mean(hyp[:, 0, :], axis=0),
      custom_update_condition=domax,
      custom_update_normalized=True,
      custom_update_exp_average=1. / (1. - momentum))
    hyp = numpy.float32(1. - momentum) * hyp + numpy.float32(momentum) * self.hyp.dimshuffle('x', 'x', 0).repeat(
      hyp.shape[1], axis=1).repeat(hyp.shape[0], axis=0)

    order = T.argsort(self.hyp)[::-1]
    # order = print_to_file('order', order)

    shyp = hyp[:, :, order]
    spcx = pcx[:, :, order]

    # spcx = print_to_file('pcx', spcx)
    # shyp = print_to_file('shyp', shyp)

    K = numpy.float32(1. / (1. - momentum)) * T.sum(T.sum(pc * T.log(pc / shyp), axis=2), axis=0)
    Q = -T.sum(T.sum(pcx * T.log(pcx), axis=2), axis=0)

    # K = print_to_file('K', K)
    # Q = print_to_file('Q', Q)

    self.L = T.sum(T.switch(domax, Q, K))
    self.y_m = spcx.reshape((spcx.shape[0] * spcx.shape[1], spcx.shape[2]))

  def cost(self):
    known_grads = None
    if self.train_flag and not self.attrs['oracle']:
      return self.L, known_grads
    else:
      p = self.y_m
      # p = self.x_m / (self.x_m.sum(axis=1, keepdims=True) + self.punk)
      # if self.attrs['oracle'] and self.train_flag:
      #  p = self.x_m / (self.x_m.sum(axis=1,keepdims=True) + self.punk)
      nll, _ = T.nnet.crossentropy_softmax_1hot(x=p[self.i], y_idx=self.y_data_flat[self.i])
      return T.sum(nll), known_grads

  def errors(self):
    """
    :rtype: theano.Variable
    """
    if self.y_data_flat.type == T.ivector().type:
      return self.norm * T.sum(T.neq(T.argmax(self.y_m[self.i], axis=-1), self.y_data_flat[self.i]))
    else:
      return self.norm * T.sum(T.neq(T.argmax(self.y_m[self.i], axis=-1), T.argmax(self.y_data_flat[self.i], axis=-1)))<|MERGE_RESOLUTION|>--- conflicted
+++ resolved
@@ -244,15 +244,6 @@
           T.neq(T.argmax(self.y_m[self.i], axis=-1), T.argmax(self.y_data_flat[self.i], axis=-1)))
     elif self.y_data_flat.dtype.startswith('float'):
       return T.mean(T.sqr(self.y_m[self.i] - self.y_data_flat.reshape(self.y_m.shape)[self.i]))
-<<<<<<< HEAD
-=======
-      # return T.sum(T.sqr(self.y_m[self.i] - self.y.flatten()[self.i]))
-      # return T.sum(T.sum(T.sqr(self.y_m - self.y.reshape(self.y_m.shape)), axis=1)[self.i])
-      # return T.sum(T.sqr(self.y_m[self.i] - self.y.reshape(self.y_m.shape)[self.i]))
-      # return T.sum(T.sum(T.sqr(self.z - (self.y.reshape((self.index.shape[0], self.index.shape[1], self.attrs['n_out']))[:self.z.shape[0]])), axis=2).flatten()[self.i])
-      # return T.sum(T.sqr(self.y_m[self.i] - (self.y.reshape((self.index.shape[0], self.index.shape[1], self.attrs['n_out']))[:self.z.shape[0]]).reshape(self.y_m.shape)[self.i]))
-      # return T.sum(T.sqr(self.y_m[self.i] - self.y.reshape(self.y_m.shape)[self.i]))
->>>>>>> 2a2e16e0
     else:
       raise NotImplementedError()
 
