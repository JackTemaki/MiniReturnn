#! /usr/bin/python2.7

from __future__ import print_function

__author__ = "Patrick Doetsch"
__copyright__ = "Copyright 2015"
__credits__ = ["Patrick Doetsch", "Paul Voigtlaender"]
__license__ = "RWTHASR"
__version__ = "0.9"
__maintainer__ = "Patrick Doetsch"
__email__ = "doetsch@i6.informatik.rwth-aachen.de"

from threading import RLock
from random import Random, random

import sys
import os
import numpy
import theano

from Log import log
from EngineBatch import Batch, BatchSetGenerator
from Util import try_run, NumbersDict, unicode


class Dataset(object):

  @staticmethod
  def kwargs_update_from_config(config, kwargs):
    """
    :type config: Config.Config
    :type kwargs: dict[str]
    """
    def set_or_remove(key, value):
      if key in kwargs and kwargs[key] is None:
        del kwargs[key]
      if value is not None and key not in kwargs:
        kwargs[key] = value
    set_or_remove("window", config.int('window', 0) or None)
    set_or_remove("context_window", config.typed_value("context_window"))
    set_or_remove("chunking", config.value("chunking", None))
    set_or_remove("seq_ordering", config.value("batching", None))
    set_or_remove("shuffle_frames_of_nseqs", config.int('shuffle_frames_of_nseqs', 0) or None)

  @classmethod
  def from_config(cls, config, **kwargs):
    """
    :type config: Config.Config
    :param dict[str] kwargs: passed on to __init__
    :rtype: Dataset
    """
    cls.kwargs_update_from_config(config, kwargs)
    return cls(**kwargs)

  def __init__(self, name="dataset",
               window=1, context_window=None, chunking="0",
               seq_ordering='default', shuffle_frames_of_nseqs=0,
               estimated_num_seqs=None,):
    """
    :param str name: e.g. "train" or "eval"
    :param int window: features will be of dimension window * feature_dim, as we add a context-window around.
      not all datasets support this option.
    :param None|int|dict|NumbersDict context_window: will add this context for each chunk
    :param str chunking: "chunk_size:chunk_step"
    :param str seq_ordering: "batching"-option in config. e.g. "default", "sorted" or "random".
      See self.get_seq_order_for_epoch() for more details.
    :param int shuffle_frames_of_nseqs: shuffles the frames. not always supported
    :param None|int estimated_num_seqs: for progress reporting in case the real num_seqs is unknown
    """
    self.name = name
    self.lock = RLock()  # Used when manipulating our data potentially from multiple threads.
    self.num_inputs = 0
    self.num_outputs = None; " :type: dict[str,(int,int)] "  # tuple is num-classes, len(shape).
    self.window = window
    self.seq_ordering = seq_ordering  # "default", "sorted" or "random". See self.get_seq_order_for_epoch().
    self.timestamps = []
    self.labels = {}; """ :type: dict[str,list[str]] """
    self.nbytes = 0
    self.num_running_chars = 0  # CTC running chars.
    self._num_timesteps = 0
    self._num_codesteps = None; " :type: int "  # Num output frames, could be different from input, seq2seq, ctc.
    self._num_seqs = 0
    self._estimated_num_seqs = estimated_num_seqs
    self.chunk_size = int(chunking.split(':')[0])
    if ':' in chunking:
      self.chunk_step = int(chunking.split(':')[1])
      assert self.chunk_step > 0, "chunking step must be positive"
    else:
      self.chunk_step = self.chunk_size
    assert self.chunk_size >= 0, "chunk size must not be negative"
    if context_window is None:
      context_window = NumbersDict(0)
    elif isinstance(context_window, int):
      context_window = NumbersDict(broadcast_value=0, numbers_dict={"data": context_window})
    elif isinstance(context_window, dict):
      context_window = NumbersDict(broadcast_value=0, numbers_dict=context_window)
    assert isinstance(context_window, NumbersDict)
    self.context_window = context_window
    self.shuffle_frames_of_nseqs = shuffle_frames_of_nseqs
    self.epoch = None

  def __repr__(self):
    return "<%s %r>" % (self.__class__.__name__, self.name)

  def sliding_window(self, xr):
    """
    :type xr: numpy.ndarray
    :rtype: numpy.ndarray
    """
    from numpy.lib.stride_tricks import as_strided
    x = numpy.concatenate([self.zpad, xr, self.zpad])
    return as_strided(
      x,
      shape=(x.shape[0] - self.window + 1, 1, self.window, self.num_inputs),
      strides=(x.strides[0], x.strides[1] * self.num_inputs) + x.strides
      ).reshape((xr.shape[0], self.num_inputs * self.window))

  def preprocess(self, seq):
    """
    :type seq: numpy.ndarray
    :rtype: numpy.ndarray
    """
    return seq

  def is_cached(self, start, end):
    """
    :param int start: like in load_seqs(), sorted seq idx
    :param int end: like in load_seqs(), sorted seq idx
    :rtype: bool
    :returns whether we have the full range (start,end) of sorted seq idx.
    """
    if start == end:
      return True  # Empty.
    assert start < end
    return False

  def get_seq_length_2d(self, sorted_seq_idx):
    """
    :type sorted_seq_idx: int
    :rtype: numpy.array[int,int]
    :returns the len of the input features and the len of the target sequence.
    For multiple target seqs, it is expected that they all have the same len.
    We support different input/target len for seq2seq/ctc and other models.
    Note: This is deprecated, better use get_seq_length().
    """
    l = self.get_seq_length(sorted_seq_idx)
    targets = self.get_target_list()
    if targets:
      return numpy.array([l["data"], l[targets[0]]])
    else:
      return numpy.array([l["data"], 0])

  def get_seq_length(self, seq_idx):
    """
    :rtype: NumbersDict
    """
    input_len, output_len = self.get_seq_length_2d(seq_idx)
    d = {"data": input_len}
    d.update({k: output_len for k in self.get_target_list()})
    return NumbersDict(d)

  def get_num_timesteps(self):
    assert self._num_timesteps > 0
    return self._num_timesteps

  def get_num_codesteps(self):
    if self._num_codesteps is None:
      return [self.get_num_timesteps()]
    return self._num_codesteps

  def load_seqs(self, start, end):
    """
    Load data sequences, such that self.get_data() & friends can return the data.
    :param int start: start sorted seq idx, inclusive
    :param int end: end sorted seq idx, exclusive
    """
    assert start >= 0
    assert start <= end
    if self.is_cached(start, end): return

    if self.shuffle_frames_of_nseqs > 0:
      # We always load N seqs at once and shuffle all their frames.
      start, end = self._get_load_seqs_superset(start, end)
      self._load_seqs(start, end)
      while start < end:
        self._shuffle_frames_in_seqs(start, start + self.shuffle_frames_of_nseqs)
        start += self.shuffle_frames_of_nseqs
    else:
      self._load_seqs(start, end)

  def _get_load_seqs_superset(self, start, end):
    """
    :type start: int
    :type end: int
    :returns the superset (start,end) of seqs to be loaded.
    For shuffle_frames_of_nseqs > 0, we always load N seqs at once
    and shuffle all their frames,
    thus start/end will be aligned to self.shuffle_frames_of_nseqs.
    """
    assert start <= end
    assert start < self.num_seqs
    if self.shuffle_frames_of_nseqs > 0:
      m = self.shuffle_frames_of_nseqs
      start -= start % m
      end += (m - (end % m)) % m
    return start, end

  def _shuffle_frames_in_seqs(self, start, end):
    raise NotImplementedError

  def _load_seqs(self, start, end):
    """
    Load data sequences.
    :param int start: inclusive seq idx start
    :param int end: exclusive seq idx end. can be more than num_seqs
    If end > num_seqs, will not load them.
    """
    raise NotImplementedError

  def get_seq_order_for_epoch(self, epoch, num_seqs, get_seq_len=None):
    """
    Returns the order of the given epoch.
    This is mostly a static method, except that is depends on the configured type of ordering,
    such as 'default' (= as-is), 'sorted' or 'random'. 'sorted' also uses the sequence length.

    :param int epoch: for 'random', this determines the random seed
    :param int num_seqs:
    :param ((int) -> int)|None get_seq_len: function (originalSeqIdx: int) -> int
    :return: the order for the given epoch. such that seq_idx -> underlying idx
    :rtype: list[int]
    """
    assert num_seqs > 0
    seq_index = list(range(num_seqs)); """ :type: list[int]. the real seq idx after sorting """
    if self.seq_ordering == 'default':
      pass  # Keep order as-is.
    elif self.seq_ordering == 'sorted':
      assert get_seq_len
      seq_index.sort(key=get_seq_len)  # sort by length
    elif self.seq_ordering.startswith('laplace'):
      assert get_seq_len
      tmp = self.seq_ordering.split(':')
      bins = int(tmp[1]) if len(tmp) > 1 else 2
      nth = int(tmp[2]) if len(tmp) > 2 else 1
<<<<<<< HEAD
      import time
      rnd_seed = ((epoch - 1) / nth + 1) if epoch else 1
=======
      rnd_seed = ((epoch - 1) // nth + 1) if epoch else 1
>>>>>>> f0165c6c
      rnd = Random(rnd_seed)
      rnd.shuffle(seq_index)
      out_index = []
      for i in range(bins):
        if i == bins - 1:
<<<<<<< HEAD
          part = seq_index[i * len(seq_index) / bins:][:]
        else:
          part = seq_index[i * len(seq_index) / bins:(i + 1) * len(seq_index) / bins][:]
        part.sort(key=get_seq_len,reverse=(i%2==1))
=======
          part = seq_index[i * len(seq_index) // bins:]
        else:
          part = seq_index[i * len(seq_index) // bins:(i + 1) * len(seq_index) // bins]
        part.sort(key=get_seq_len, reverse=(i%2 == 1))
>>>>>>> f0165c6c
        out_index += part
      seq_index = out_index
    elif self.seq_ordering.startswith('random'):
      tmp = self.seq_ordering.split(':')
      nth = int(tmp[1]) if len(tmp) > 1 else 1
      # Keep this deterministic! Use fixed seed.
      rnd_seed = ((epoch-1) / nth + 1) if epoch else 1
      rnd = Random(rnd_seed)
      rnd.shuffle(seq_index)
    else:
      assert False, "invalid batching specified: " + self.seq_ordering
    return seq_index

  def init_seq_order(self, epoch=None, seq_list=None):
    """
    :type epoch: int|None
    :param list[str] | None seq_list: In case we want to set a predefined order.
    :rtype: bool
    :returns whether the order changed (True is always safe to return)

    This is called when we start a new epoch, or at initialization.
    Call this when you reset the seq list.
    """
    self.epoch = epoch
    self.rnd_seq_drop = Random(epoch or 1)
    return False

  def _base_init(self):
    # We expect that the following attributes are already set elsewhere, by a derived class.
    assert self.num_inputs > 0
    assert self.num_outputs
    assert self.window > 0

    if int(self.window) % 2 == 0:
      self.window += 1

    self.nbytes = numpy.array([], dtype=theano.config.floatX).itemsize * (self.num_inputs * self.window + 1 + 1)

    if self.window > 1:
      self.zpad = numpy.zeros((int(self.window) // 2, self.num_inputs), dtype=theano.config.floatX)

  def initialize(self):
    """
    Does the main initialization before it can be used.
    This needs to be called before self.load_seqs() can be used.
    """
    self._base_init()
    self.init_seq_order()

  def get_times(self, sorted_seq_idx):
    raise NotImplementedError

  def get_data(self, seq_idx, key):
    """
    :param int seq_idx: sorted seq idx
    :param str key: data-key, e.g. "data" or "classes"
    :rtype: numpy.ndarray
    :returns features or targets: format 2d (time,feature) (float)
    """
    # Fallback implementation for old-style subclasses.
    if key == "data":
      return self.get_input_data(seq_idx)
    else:
      return self.get_targets(key, seq_idx)

  def get_input_data(self, sorted_seq_idx):
    """
    :type sorted_seq_idx: int
    :rtype: numpy.ndarray
    :returns features: format 2d (time,feature) (float)
    """
    raise NotImplementedError

  def get_targets(self, target, sorted_seq_idx):
    """
    :type sorted_seq_idx: int
    :rtype: numpy.ndarray
    :returns targets: format 1d (time) (int: idx of output-feature)
    """
    # For new-style subclasses, which just provide get_data.
    return self.get_data(sorted_seq_idx, target)

  def get_ctc_targets(self, sorted_seq_idx):
    raise NotImplementedError

  def get_data_slice(self, seq_idx, key, start_frame, end_frame):
    if "[sparse:" in key and (start_frame > 0 or end_frame < self.get_seq_length(seq_idx)[key]):
      return self._get_data_slice_sparse(seq_idx, key, start_frame, end_frame)
    data = self.get_data(seq_idx, key)
    return data[start_frame:end_frame]

  def _get_data_slice_sparse(self, seq_idx, key, start_frame, end_frame):
    key_prefix = key[:key.index("[")]
    sparse_info = key[key.index("[") + 1:key.index("]")].split(":")
    assert len(sparse_info) == 4
    assert tuple(sparse_info[0:3]) == ("sparse", "coo", "2")
    s0 = self.get_data(seq_idx, "%s[sparse:coo:2:0]" % key_prefix)
    assert s0 is not None
    from NativeOp import sparse_splice_offset_numpy
    s0_start = sparse_splice_offset_numpy(s0, start_frame)
    s0_end = sparse_splice_offset_numpy(s0, end_frame)
    if sparse_info[-1] == "0":
      return s0[s0_start:s0_end] - start_frame
    else:
      data = self.get_data(seq_idx, key)
      return data[s0_start:s0_end]

  def get_tag(self, sorted_seq_idx):
    return "seq-%i" % sorted_seq_idx

  def has_ctc_targets(self):
    return False

  def get_max_ctc_length(self):
    return 0

  @classmethod
  def generic_complete_frac(cls, seq_idx, num_seqs):
    """
    :param int seq_idx: idx
    :param int|None num_seqs: None if not available
    :return: Returns a fraction (float in [0,1], always > 0) of how far we have advanced
      for this seq in the dataset.
      This does not have to be exact. This is only for the user.
    """
    if num_seqs:
      return min(float(seq_idx + 1) / num_seqs, 1.0)
    else:
      # We don't know. So:
      # Some monotonic increasing function in [0,1] which never reaches 1.
      import math
      return max(1.e-10, 1.0 - math.exp(-seq_idx * 1000))

  def get_complete_frac(self, seq_idx):
    """
    :return: Returns a fraction (float in [0,1], always > 0) of how far we have advanced
      for this seq in the dataset.
      This does not have to be exact. This is only for the user.
    """
    try:
      num_seqs = self.num_seqs
    except Exception:  # num_seqs not always available
      try:
        num_seqs = self.estimated_num_seqs
      except Exception:  # also not always available
        num_seqs = None  # ignore
    return self.generic_complete_frac(seq_idx, num_seqs)

  @property
  def num_seqs(self):
    raise NotImplementedError

  @property
  def estimated_num_seqs(self):
    try:
      return self.num_seqs
    except Exception:  # might not be available
      pass
    if self._estimated_num_seqs is not None:
      return self._estimated_num_seqs
    return None

  def get_data_keys(self):
    return ["data"] + self.get_target_list()

  def get_target_list(self):
    return ["classes"]

  def get_data_dim(self, key):
    """
    :param str key: e.g. "data" or "classes"
    :return: number of classes, no matter if sparse or not
    :rtype: int
    """
    if key == "data":
      return self.num_inputs * self.window
    if key in self.num_outputs:
      return self.num_outputs[key][0]
    return 1  # unknown

  def get_data_dtype(self, key):
    """
    :param str key: e.g. "data" or "classes"
    :return: dtype as str, e.g. "int32" or "float32"
    :rtype: str
    """
    if self.is_data_sparse(key):
      return "int32"
    return "float32"

  def is_data_sparse(self, key):
    """
    :param str key: e.g. "data" or "classes"
    :return: whether the data is sparse
    :rtype: bool
    """
    if key in self.num_outputs:
      return self.num_outputs[key][1] == 1
    if key == "data":
      return False
    return True

  def get_data_shape(self, key):
    """
    :returns get_data(*, key).shape[1:], i.e. num-frames excluded
    :rtype: list[int]
    """
    if self.is_data_sparse(key):
      return []
    return [self.get_data_dim(key)]

  def have_seqs(self):
    """
    :return: whether num_seqs > 0
    :rtype: bool
    """
    return self.is_less_than_num_seqs(0)

  def len_info(self):
    """
    :rtype: str
    :returns a string to present the user as information about our len.
    Depending on our implementation, we can give some more or some less information.
    """
    return ", ".join([self.__class__.__name__,
                      "sequences: %s" % try_run(lambda: self.num_seqs, default="unknown"),
                      "frames: %s" % try_run(self.get_num_timesteps, default="unknown")])

  def is_less_than_num_seqs(self, n):
    """
    :type n: int
    :rtype: bool
    :returns whether n < num_seqs. In case num_seqs is not known in advance, it will wait
    until it knows that n is behind the end or that we have the seq.
    """
    # We keep this dynamic so that other implementations which don't know the num of seqs
    # in advance can handle this somehow.
    return n < self.num_seqs

  def can_serialize_data(self, key):
    """
    :param str key: e.g. "classes"
    :rtype: bool
    """
    return key in self.labels

  def serialize_data(self, key, data):
    """
    :param str key: e.g. "classes". self.labels[key] should be set
    :param numpy.ndarray data: 1D
    """
    return " ".join(map(self.labels[key].__getitem__, data))

  def calculate_priori(self, target="classes"):
    priori = numpy.zeros((self.num_outputs[target][0],), dtype=theano.config.floatX)
    i = 0
    while self.is_less_than_num_seqs(i):
      self.load_seqs(i, i + 1)
      for t in self.get_targets(target, i):
        priori[t] += 1
      i += 1
    return numpy.array(priori / self.get_num_timesteps(), dtype=theano.config.floatX)

  def iterate_seqs(self, chunk_size=None, chunk_step=None, used_data_keys=None):
    """
    Takes chunking into consideration.
    :param int chunk_size:
    :param int chunk_step:
    :param set(str)|None used_data_keys:
    :return: generator which yields tuples (seq index, seq start, seq end)
    :rtype: list[(int,NumbersDict,NumbersDict)]
    """
    if chunk_size is None:
      chunk_size = self.chunk_size
    if chunk_step is None:
      chunk_step = self.chunk_step
    s = 0
    while self.is_less_than_num_seqs(s):
      length = self.get_seq_length(s)
      if chunk_size == 0:
        yield (s, length.constant_like(0), length)
      else:
        if used_data_keys is not None:
          length = NumbersDict({k: length[k] for k in used_data_keys})
        t = length.constant_like(0)
        default_key = "data"
        # There are usually the 'data' (input) and 'classes' (targets) data-keys in `length` but there can be others.
        # We expect them all of the same length so that we can do chunking.
        # In case that some length is 0 or 1,
        # we treat it special and always return the full seq repeated for every chunk.
        keys_with_full_seqs = []
        for key in length.keys():
          if length[key] == length[default_key]:
            continue  # ok
          if length[key] <= 1:
            keys_with_full_seqs.append(key)
            continue
          raise Exception("Chunking with multiple data-keys of different length: %r" % length)
        while t[default_key] < length[default_key]:
          chunk_start = NumbersDict(t)
          chunk_end = NumbersDict.min([t + chunk_size, length])
          for key in keys_with_full_seqs:
            chunk_start[key] = 0
            chunk_end[key] = length[key]
          if length.value is None:
            chunk_start.value = None
            chunk_end.value = None
          yield (s, chunk_start, chunk_end)
          t += chunk_step
      s += 1

  def _get_context_window_left_right(self):
    """
    :return: (ctx_left, ctx_right)
    :rtype: None|(NumbersDict,NumbersDict)
    """
    if self.context_window:
      # One less because the original frame also counts, and context_window=1 means that we just have that single frame.
      # ctx_total is how much frames we add additionally.
      ctx_total = NumbersDict.max([self.context_window, 1]) - 1
      # In case ctx_total is odd / context_window is even, we have to decide where to put one more frame.
      # To keep it consistent with e.g. 1D convolution with a kernel of even size, we add one more to the right.
      # See test_tfconv1d_evensize().
      ctx_left = ctx_total // 2
      ctx_right = ctx_total - ctx_left
      return ctx_left, ctx_right
    else:
      return None

  def get_start_end_frames_full_seq(self, seq_idx):
    """
    :param int seq_idx:
    :return: (start,end) frame, taking context_window into account
    :rtype: (NumbersDict,NumbersDict)
    """
    end = self.get_seq_length(seq_idx)
    start = end.constant_like(0)
    ctx_lr = self._get_context_window_left_right()
    if ctx_lr:
      start -= ctx_lr[0]
      end += ctx_lr[1]
    return start, end

  def _generate_batches(self, recurrent_net, batch_size, max_seqs=-1, seq_drop=0.0, max_seq_length=sys.maxsize, used_data_keys=None):
    """
    :param bool recurrent_net: If True, the batch might have a batch seq dimension > 1.
      Otherwise, the batch seq dimension is always 1 and multiple seqs will be concatenated.
    :param int batch_size: Max number of frames in one batch.
    :param int max_seqs: Max number of seqs per batch.
    :param set(str)|None used_data_keys:
    """
    if batch_size == 0: batch_size = sys.maxsize
    assert batch_size > 0
    if max_seqs == -1: max_seqs = float('inf')
    assert max_seqs > 0
    assert seq_drop <= 1.0
    chunk_size = self.chunk_size
    chunk_step = self.chunk_step
    if not recurrent_net:
      if chunk_size != 0:
        print("Non-recurrent network, chunk size %i:%i ignored" % (chunk_size, chunk_step), file=log.v4)
        chunk_size = 0
    batch = Batch()
    ctx_lr = self._get_context_window_left_right()
    for seq_idx, t_start, t_end in self.iterate_seqs(chunk_size=chunk_size, chunk_step=chunk_step, used_data_keys=used_data_keys):
      if ctx_lr:
        t_start -= ctx_lr[0]
        t_end += ctx_lr[1]
      if recurrent_net:
        length = t_end - t_start
        if max_seq_length < 0 and length['classes'] > -max_seq_length:
          continue
        elif max_seq_length > 0 and length.max_value() > max_seq_length:
          continue
        if length.max_value() > batch_size:
          print("warning: sequence length (%i) larger than limit (%i)" % (length.max_value(), batch_size), file=log.v4)
        if self.rnd_seq_drop.random() < seq_drop:
          continue
        dt, ds = batch.try_sequence_as_slice(length)
        if ds > 1 and ((dt * ds).max_value() > batch_size or ds > max_seqs):
          yield batch
          batch = Batch()
        batch.add_sequence_as_slice(seq_idx=seq_idx, seq_start_frame=t_start, length=length)
      else:  # Not recurrent.
        while t_start.max_value() < t_end.max_value():
          length = t_end - t_start
          num_frames = NumbersDict.min([length, batch_size - batch.get_all_slices_num_frames()])
          assert num_frames.max_value() > 0
          batch.add_frames(seq_idx=seq_idx, seq_start_frame=t_start, length=num_frames)
          if batch.get_all_slices_num_frames() >= batch_size or batch.get_num_seqs() > max_seqs:
            yield batch
            batch = Batch()
          t_start += num_frames

    if batch.get_all_slices_num_frames() > 0:
      yield batch

  def batch_set_generator_cache_whole_epoch(self):
    """
    The BatchSetGenerator can cache the list of batches which we generated across epochs.
    See self.generate_batches() and self._generate_batches().
    In many cases, the dataset does not support this, and in that case,
    it is not needed to enable this cache and waste memory.
    Caching it together with option shuffle_batches could also mean that
    there will be self.load_seqs() calls with non-monotonic seq-idxs.
    The only dataset currently which enables this is CachedDataset and thus HDFDataset.

    :return: whether we should enable this cache
    :rtype: bool
    """
    return False

  def generate_batches(self,
                       recurrent_net,
                       batch_size,
                       max_seqs=-1,
                       seq_drop=0.0,
                       max_seq_length=sys.maxsize,
                       shuffle_batches=False,
                       used_data_keys=None):
    """
    :type recurrent_net: bool
    :type batch_size: int
    :type max_seqs: int
    :type shuffle_batches: bool
    :param set(str)|None used_data_keys:
    :rtype: BatchSetGenerator
    """
    return BatchSetGenerator(
      dataset=self,
      generator=self._generate_batches(
        recurrent_net=recurrent_net,
        batch_size=batch_size,
        max_seqs=max_seqs,
        seq_drop=seq_drop,
        max_seq_length=max_seq_length,
        used_data_keys=used_data_keys),
      shuffle_batches=shuffle_batches,
      cache_whole_epoch=self.batch_set_generator_cache_whole_epoch())

  @classmethod
  def index_shape_for_batches(cls, batches, data_key="data"):
    shape = [0, 0]  # time,batch
    for batch in batches:
      shape = [max(shape[0], batch.max_num_frames_per_slice[data_key]), shape[1] + batch.num_slices]
    return shape


class DatasetSeq:
  def __init__(self, seq_idx, features, targets, ctc_targets=None, seq_tag=None):
    """
    :param int seq_idx: sorted seq idx in the Dataset
    :param numpy.ndarray features: format 2d (time,feature) (float)
    :param dict[str,numpy.ndarray] | numpy.ndarray | None targets: name -> format 1d (time) (idx of output-feature)
    :param numpy.ndarray | None ctc_targets: format 1d (time) (idx of output-feature)
    :param str seq_tag: sequence name / tag
    """
    assert isinstance(seq_idx, int)
    assert isinstance(features, numpy.ndarray)
    if targets is None:
      targets = {}
    if isinstance(targets, numpy.ndarray):  # old format
      targets = {"classes": targets}
    assert isinstance(targets, dict)
    for target_values in targets.values():
      assert isinstance(target_values, numpy.ndarray)
    self.seq_idx = seq_idx
    self.seq_tag = seq_tag or ("seq-%i" % seq_idx)
    self.features = features
    self.targets = targets
    self.ctc_targets = ctc_targets

  @property
  def num_frames(self):
    """
    :rtype: NumbersDict
    """
    d = {"data": self.features.shape[0]}
    d.update({k: self.targets[k].shape[0] for k in self.targets.keys()})
    return NumbersDict(d)

  def get_data(self, key):
    if key == "data":
      return self.features
    return self.targets[key]

  def get_data_keys(self):
    return ["data"] + self.targets.keys()

  def __repr__(self):
    return "<DataCache seq_idx=%i>" % self.seq_idx


def get_dataset_class(name):
  from importlib import import_module
  # Only those modules which make sense to be loaded by the user,
  # because this function is only used for such cases.
  mod_names = ["HDFDataset", "SprintDataset", "GeneratingDataset", "NumpyDumpDataset", "MetaDataset", "LmDataset", "StereoDataset", "RawWavDataset"]
  for mod_name in mod_names:
    mod = import_module(mod_name)
    if name in vars(mod):
      clazz = getattr(mod, name)
      assert issubclass(clazz, Dataset)
      return clazz
  return None


def init_dataset(kwargs):
  """
  :param dict[str]|str|(()->dict[str]) kwargs:
  :rtype: Dataset
  """
  assert kwargs
  if callable(kwargs):
    return init_dataset(kwargs())
  if isinstance(kwargs, (str, unicode)):
    if kwargs.startswith("config:"):
      from Config import get_global_config
      config = get_global_config()
      assert config
      return init_dataset(config.opt_typed_value(kwargs[len("config:"):]))
    return init_dataset_via_str(config_str=kwargs)
  kwargs = kwargs.copy()
  assert "class" in kwargs
  clazz_name = kwargs.pop("class")
  clazz = get_dataset_class(clazz_name)
  if not clazz:
    raise Exception("Dataset class %r not found" % clazz_name)
  files = kwargs.pop("files", [])
  obj = clazz(**kwargs)
  assert isinstance(obj, Dataset)
  if files:
    from HDFDataset import HDFDataset, NextGenHDFDataset
    assert isinstance(obj, (HDFDataset, NextGenHDFDataset))
    for f in files:
      obj.add_file(f)
  obj.initialize()
  return obj


def init_dataset_via_str(config_str, config=None, cache_byte_size=None, **kwargs):
  """
  :param str config_str: hdf-files, or "LmDataset:..." or so
  :param Config.Config|None config: optional, only for "sprint:..."
  :param int|None cache_byte_size: optional, only for HDFDataset
  :rtype: Dataset
  """
  kwargs = kwargs.copy()
  if 'window' not in kwargs and config and config.has('window'):
    kwargs['window'] = config.int('window', 1)
  from HDFDataset import HDFDataset
  if config_str.startswith("sprint:"):
    kwargs["sprintConfigStr"] = config_str[len("sprint:"):]
    assert config, "need config for dataset in 'sprint:...' format. or use 'ExternSprintDataset:...' instead"
    sprintTrainerExecPath = config.value("sprint_trainer_exec_path", None)
    assert sprintTrainerExecPath, "specify sprint_trainer_exec_path in config"
    kwargs["sprintTrainerExecPath"] = sprintTrainerExecPath
    from SprintDataset import ExternSprintDataset
    cls = ExternSprintDataset
  elif ":" in config_str:
    kwargs.update(eval("dict(%s)" % config_str[config_str.find(":") + 1:]))
    class_name = config_str[:config_str.find(":")]
    cls = get_dataset_class(class_name)
  else:
    if cache_byte_size is not None:
      kwargs["cache_byte_size"] = cache_byte_size
    cls = HDFDataset
  if config:
    data = cls.from_config(config, **kwargs)
  else:
    data = cls(**kwargs)
  if isinstance(data, HDFDataset):
    for f in config_str.split(","):
      if f:
        assert os.path.exists(f)
        data.add_file(f)
  data.initialize()
  return data


def convert_data_dims(data_dims, leave_dict_as_is=False):
  """
  This converts what we called num_outputs originally,
  from the various formats which were allowed in the past
  (just an int, or dict[str,int]) into the format which we currently expect.
  :param int | dict[str,int|(int,int)|dict] data_dims: what we called num_outputs originally
  :param bool leave_dict_as_is:
  :rtype: dict[str,(int,int)|dict]
  :returns dict data-key -> (data-dimension, len(shape) (1 ==> sparse))
   (or potentially data-key -> dict, if leave_dict_as_is is True; for TensorFlow)
  """
  if isinstance(data_dims, int):
    data_dims = {"classes": data_dims}
  assert isinstance(data_dims, dict)
  for k, v in list(data_dims.items()):
    if isinstance(v, int):
      v = [v, 2 if k == "data" else 1]
      data_dims[k] = v
    if isinstance(v, dict) and leave_dict_as_is:
      continue
    assert isinstance(v, (tuple, list))
    assert len(v) == 2
    assert isinstance(v[0], int)
    assert isinstance(v[1], int)
    assert 1 <= v[1] <= 2
  return data_dims


def shapes_for_batches(batches, data_keys, dataset=None, extern_data=None):
  """
  :param list[EngineBatch.Batch] batches:
  :param list[str] data_keys:
  :param Dataset dataset:
  :param TFNetwork.ExternData extern_data: detailed data description. only used for TensorFlow
  :rtype: dict[str,list[int]] | None
  """
  assert dataset or extern_data
  all_data_keys = set(data_keys) | {"data"}

  # The final device.data.shape is in format (time,batch,feature) in case of Theano.
  shape = [NumbersDict(0), 0]  # time,batch
  for batch in batches:
    shape = [NumbersDict.max([shape[0], batch.max_num_frames_per_slice]), shape[1] + batch.num_slices]
  if shape[1] == 0:
    return None
  assert shape[0].max_value() > 0
  # Theano has some buggy behaviour with tensors with some shape of zero.
  # We will just use one dummy frame in that case.
  # The index will stay zero in that case. (see EngineUtil.assign_dev_data())
  # However, also see the OutputLayer.output_index() behavior for forwarding.
  if not extern_data:  # not needed if TensorFlow is used
    for k in all_data_keys:
      shape[0][k] = max(shape[0][k], 1)

  if extern_data:
    d = {}
    for k in all_data_keys:
      data_shape = list(extern_data.data[k].batch_shape)
      data_shape[extern_data.data[k].batch_dim_axis] = shape[1]
      if extern_data.data[k].have_time_axis():
        data_shape[extern_data.data[k].time_dim_axis] = shape[0][k]
      assert all([n is not None for n in data_shape])
      d[k] = data_shape
  else:  # shape via dataset
    d = {k: [shape[0][k], shape[1]] for k in all_data_keys}
    for k in all_data_keys:
      d[k] += dataset.get_data_shape(k)
  return d<|MERGE_RESOLUTION|>--- conflicted
+++ resolved
@@ -241,28 +241,16 @@
       tmp = self.seq_ordering.split(':')
       bins = int(tmp[1]) if len(tmp) > 1 else 2
       nth = int(tmp[2]) if len(tmp) > 2 else 1
-<<<<<<< HEAD
-      import time
-      rnd_seed = ((epoch - 1) / nth + 1) if epoch else 1
-=======
       rnd_seed = ((epoch - 1) // nth + 1) if epoch else 1
->>>>>>> f0165c6c
       rnd = Random(rnd_seed)
       rnd.shuffle(seq_index)
       out_index = []
       for i in range(bins):
         if i == bins - 1:
-<<<<<<< HEAD
-          part = seq_index[i * len(seq_index) / bins:][:]
+          part = seq_index[i * len(seq_index) // bins:][:]
         else:
-          part = seq_index[i * len(seq_index) / bins:(i + 1) * len(seq_index) / bins][:]
-        part.sort(key=get_seq_len,reverse=(i%2==1))
-=======
-          part = seq_index[i * len(seq_index) // bins:]
-        else:
-          part = seq_index[i * len(seq_index) // bins:(i + 1) * len(seq_index) // bins]
+          part = seq_index[i * len(seq_index) // bins:(i + 1) * len(seq_index) // bins][:]
         part.sort(key=get_seq_len, reverse=(i%2 == 1))
->>>>>>> f0165c6c
         out_index += part
       seq_index = out_index
     elif self.seq_ordering.startswith('random'):
